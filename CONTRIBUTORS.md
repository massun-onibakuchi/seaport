# Seaport Contributors

Contributor                    | ENS
------------------------------ | ------------------------------
0age                           | `0age.eth`
d1ll0n                         | `d1ll0n.eth`
transmissions11                | `t11s.eth`
Kartik                         | `slokh.eth`
<<<<<<< HEAD
pcaversaccio                   | N/A
=======
LeFevre                        | `lefevre.eth`
0xPatissier                    |
>>>>>>> 7c5c91f8
<|MERGE_RESOLUTION|>--- conflicted
+++ resolved
@@ -6,9 +6,6 @@
 d1ll0n                         | `d1ll0n.eth`
 transmissions11                | `t11s.eth`
 Kartik                         | `slokh.eth`
-<<<<<<< HEAD
-pcaversaccio                   | N/A
-=======
 LeFevre                        | `lefevre.eth`
 0xPatissier                    |
->>>>>>> 7c5c91f8
+pcaversaccio                   |