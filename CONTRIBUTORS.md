--- conflicted
+++ resolved
@@ -6,12 +6,9 @@
 d1ll0n                         | `d1ll0n.eth`
 transmissions11                | `t11s.eth`
 Kartik                         | `slokh.eth`
-<<<<<<< HEAD
-csanuragjain                   | 
-=======
 LeFevre                        | `lefevre.eth`
 0xPatissier                    |
 pcaversaccio                   |
 David Eiber                    |
 hack3r-0m                      | `hack3r-0m.eth`
->>>>>>> 7e5e787f
+csanuragjain                   | 