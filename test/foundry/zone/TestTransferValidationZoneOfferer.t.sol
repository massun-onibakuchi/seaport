--- conflicted
+++ resolved
@@ -61,12 +61,9 @@
     string constant FIRST_SECOND = "first second";
     string constant SECOND_SECOND = "second second";
     string constant FIRST_SECOND__FIRST = "first&second first";
-<<<<<<< HEAD
-    string constant CONTRACT_ORDER = "contract order";
-=======
     string constant FIRST_SECOND__SECOND = "first&second second";
     string constant FIRST_SECOND_THIRD__FIRST = "first&second&third first";
->>>>>>> 791bdcfe
+    string constant CONTRACT_ORDER = "contract order";
 
     function setUp() public virtual override {
         super.setUp();
@@ -83,7 +80,6 @@
             .withIdentifierOrCriteria(0)
             .saveDefault(ONE_ETH); // not strictly necessary
 
-<<<<<<< HEAD
         // create a default offerItem for one ether;
         // note that it does not have recipient set
         OfferItemLib
@@ -104,7 +100,7 @@
             .withStartAmount(1)
             .withEndAmount(1)
             .saveDefault(SINGLE_721);
-=======
+
         // create a default considerationItem for three erc20;
         // note that it does not have recipient set
         ConsiderationItemLib
@@ -114,7 +110,6 @@
             .withEndAmount(3 ether)
             .withIdentifierOrCriteria(0)
             .saveDefault(THREE_ERC20); // not strictly necessary
->>>>>>> 791bdcfe
 
         // create a default offerItem for a single 721;
         // note that it does not have token or identifier set
