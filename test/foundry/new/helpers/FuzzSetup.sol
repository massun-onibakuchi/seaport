--- conflicted
+++ resolved
@@ -428,25 +428,20 @@
         // supplied when orders are unavailable; however, this is generally
         // not known at the time of submission. Consider adding a fuzz param
         // for supplying the minimum possible native token value.
-        context.value = context.getNativeTokensToSupply();
+        context.executionState.value = context.getNativeTokensToSupply();
 
         Execution[] memory _executions = context
             .expectations
             .allExpectedExecutions;
         Execution[] memory executions = _executions;
 
-<<<<<<< HEAD
-        if (context.value > 0) {
-            address caller = context.caller;
-=======
-        if (callValue > 0) {
+        if (context.executionState.value > 0) {
             address caller = context.executionState.caller;
->>>>>>> a69def8e
             if (caller == address(0)) caller = address(this);
             address seaport = address(context.seaport);
             executions = new Execution[](_executions.length + 1);
             executions[0] = ExecutionLib.empty().withOfferer(caller);
-            executions[0].item.amount = context.value;
+            executions[0].item.amount = context.executionState.value;
             executions[0].item.recipient = payable(seaport);
             for (uint256 i; i < _executions.length; i++) {
                 Execution memory execution = _executions[i].copy();
