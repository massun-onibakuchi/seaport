--- conflicted
+++ resolved
@@ -246,12 +246,9 @@
 struct MutationState {
     AdvancedOrder selectedOrder;
     uint256 selectedOrderIndex;
-<<<<<<< HEAD
     Side side;
-=======
     CriteriaResolver selectedCriteriaResolver;
     uint256 selectedCriteriaResolverIndex;
->>>>>>> f1908ee4
 }
 
 struct FuzzTestContext {
