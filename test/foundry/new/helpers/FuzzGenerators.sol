// SPDX-License-Identifier: MIT
pragma solidity ^0.8.17;

import { LibPRNG } from "solady/src/utils/LibPRNG.sol";

import {
    AdvancedOrderLib,
    ConsiderationItemLib,
    MatchComponent,
    MatchComponentType,
    OfferItemLib,
    OrderLib,
    OrderParametersLib
} from "seaport-sol/SeaportSol.sol";

import {
    AdvancedOrder,
    ConsiderationItem,
    CriteriaResolver,
    Fulfillment,
    OfferItem,
    Order,
    OrderComponents,
    OrderParameters,
    ReceivedItem,
    SpentItem
} from "seaport-sol/SeaportStructs.sol";

import { ItemType, OrderType, Side } from "seaport-sol/SeaportEnums.sol";

import { OrderDetails } from "seaport-sol/fulfillments/lib/Structs.sol";

import {
    Amount,
    BasicOrderCategory,
    BroadOrderType,
    ConduitChoice,
    Criteria,
    EOASignature,
    FulfillmentRecipient,
    Offerer,
    Recipient,
    SignatureMethod,
    Time,
    Tips,
    TokenIndex,
    UnavailableReason,
    Zone,
    ZoneHash
} from "seaport-sol/SpaceEnums.sol";

import { SeaportInterface } from "seaport-sol/SeaportInterface.sol";

import {
    ConduitControllerInterface
} from "seaport-sol/ConduitControllerInterface.sol";

import {
    AdvancedOrdersSpace,
    ConsiderationItemSpace,
    OfferItemSpace,
    OrderComponentsSpace
} from "seaport-sol/StructSpace.sol";

import { EIP712MerkleTree } from "../../utils/EIP712MerkleTree.sol";

import {
    FuzzGeneratorContext,
    TestConduit
} from "./FuzzGeneratorContextLib.sol";

import {
    _locateCurrentAmount,
    FuzzHelpers,
    Structure
} from "./FuzzHelpers.sol";

import { FuzzInscribers } from "./FuzzInscribers.sol";

/**
 *  @dev Generators are responsible for creating guided, random order data for
 *       FuzzEngine tests. Generation happens in two phases: first, we create an
 *       AdvancedOrdersSpace, a nested struct of state enums that represent the
 *       test state itself. Then we walk this generated state struct and build
 *       up an actual array of AdvancedOrders that we can give to Seaport. Each
 *       state enum has its own "generator" library, responsible either for
 *       returning a value or modifying an order according to the selected
 *       state. Generators have access to a PRNG in their context, which they
 *       can use to generate random values.
 */
library TestStateGenerator {
    using PRNGHelpers for FuzzGeneratorContext;
    using MatchComponentType for MatchComponent;

    function generate(
        uint256 totalOrders,
        uint256 maxOfferItemsPerOrder,
        uint256 maxConsiderationItemsPerOrder,
        FuzzGeneratorContext memory context
    ) internal pure returns (AdvancedOrdersSpace memory) {
        context.prng.state = uint256(keccak256(msg.data));

        {
            uint256 basicToggle = context.randRange(0, 10);
            if (basicToggle == 0) {
                context.basicOrderCategory = BasicOrderCategory.LISTING;
            } else if (basicToggle == 1) {
                context.basicOrderCategory = BasicOrderCategory.BID;
            } else {
                context.basicOrderCategory = BasicOrderCategory.NONE;
            }
        }

        bool isMatchable = false;

        uint256 maximumFulfilled = totalOrders;

        if (context.basicOrderCategory != BasicOrderCategory.NONE) {
            totalOrders = 1;
            maxOfferItemsPerOrder = 1;
            if (maxConsiderationItemsPerOrder == 0) {
                maxConsiderationItemsPerOrder = 1;
            }
            maximumFulfilled = 1;
        } else {
            isMatchable = context.randRange(0, 4) == 0 ? true : false;
            if (!isMatchable) {
                maximumFulfilled = context.randRange(1, totalOrders);
            }
        }

        if (maxOfferItemsPerOrder == 0 && maxConsiderationItemsPerOrder == 0) {
            maxOfferItemsPerOrder = context.randRange(0, 1);
            maxConsiderationItemsPerOrder = 1 - maxOfferItemsPerOrder;
        }

        OrderComponentsSpace[] memory components = new OrderComponentsSpace[](
            totalOrders
        );

        bool someAvailable = false;

        for (uint256 i; i < totalOrders; ++i) {
            UnavailableReason reason = (
                context.randRange(0, 1) == 0
                    ? UnavailableReason.AVAILABLE
                    : UnavailableReason(context.randEnum(1, 4))
            );

            if (reason == UnavailableReason.AVAILABLE) {
                someAvailable = true;
            }

            components[i] = OrderComponentsSpace({
                // TODO: Restricted range to 1 and 2 to avoid test contract.
                //       Range should be 0-2.
                offerer: Offerer(context.randEnum(1, 2)),
                // TODO: Ignoring fail for now. Should be 0-2.
                zone: Zone(context.randEnum(0, 1)),
                offer: generateOffer(maxOfferItemsPerOrder, context),
                consideration: generateConsideration(
                    maxConsiderationItemsPerOrder,
                    context,
                    false
                ),
                // TODO: support contract orders (0-2)
                orderType: BroadOrderType(context.randEnum(0, 1)),
                // NOTE: unavailable times are inserted downstream.
                time: Time(context.randEnum(1, 2)),
                zoneHash: ZoneHash(context.randEnum(0, 2)),
                // TODO: Add more signature methods (restricted to EOA for now)
                signatureMethod: SignatureMethod(0),
                eoaSignatureType: EOASignature(context.randEnum(0, 3)),
                conduit: ConduitChoice(context.randEnum(0, 2)),
                tips: Tips(context.randEnum(0, 1)),
                unavailableReason: reason
            });
        }

        if (!someAvailable) {
            components[context.randRange(0, totalOrders - 1)]
                .unavailableReason = UnavailableReason.AVAILABLE;
        }

        return
            AdvancedOrdersSpace({
                orders: components,
                isMatchable: isMatchable,
                maximumFulfilled: maximumFulfilled,
                recipient: FulfillmentRecipient(context.randEnum(0, 4)),
                conduit: ConduitChoice(context.randEnum(0, 2))
            });
    }

    function generateOffer(
        uint256 maxOfferItemsPerOrder,
        FuzzGeneratorContext memory context
    ) internal pure returns (OfferItemSpace[] memory) {
        if (context.basicOrderCategory == BasicOrderCategory.NONE) {
            uint256 len = context.randRange(0, maxOfferItemsPerOrder);

            OfferItemSpace[] memory offer = new OfferItemSpace[](len);
            for (uint256 i; i < len; ++i) {
                offer[i] = OfferItemSpace({
                    itemType: ItemType(context.randEnum(0, 5)),
                    tokenIndex: TokenIndex(context.randEnum(0, 1)),
                    criteria: Criteria(context.randEnum(0, 1)),
                    amount: Amount(context.randEnum(0, 2))
                });
            }

            return offer;
        } else {
            OfferItemSpace[] memory offer = new OfferItemSpace[](1);
            offer[0] = OfferItemSpace({
                itemType: ItemType(
                    context.basicOrderCategory == BasicOrderCategory.LISTING
                        ? context.randEnum(2, 3)
                        : 1
                ),
                tokenIndex: TokenIndex(context.randEnum(0, 2)),
                criteria: Criteria(0),
                amount: Amount(context.randEnum(0, 2))
            });

            context.basicOfferSpace = offer[0];

            return offer;
        }
    }

    function generateConsideration(
        uint256 maxConsiderationItemsPerOrder,
        FuzzGeneratorContext memory context,
        bool atLeastOne
    ) internal pure returns (ConsiderationItemSpace[] memory) {
        bool isBasic = context.basicOrderCategory != BasicOrderCategory.NONE;

        uint256 len = context.randRange(
            (isBasic || atLeastOne) ? 1 : 0,
            ((isBasic || atLeastOne) && maxConsiderationItemsPerOrder == 0)
                ? 1
                : maxConsiderationItemsPerOrder
        );

        ConsiderationItemSpace[]
            memory consideration = new ConsiderationItemSpace[](len);

        if (!isBasic) {
            for (uint256 i; i < len; ++i) {
                consideration[i] = ConsiderationItemSpace({
                    itemType: ItemType(context.randEnum(0, 5)),
                    tokenIndex: TokenIndex(context.randEnum(0, 2)),
                    criteria: Criteria(context.randEnum(0, 1)),
                    amount: Amount(context.randEnum(0, 2)),
                    recipient: Recipient(context.randEnum(0, 4))
                });
            }
        } else {
            consideration[0] = ConsiderationItemSpace({
                itemType: ItemType(
                    context.basicOrderCategory == BasicOrderCategory.BID
                        ? context.randEnum(2, 3)
                        : context.randEnum(0, 1)
                ),
                tokenIndex: TokenIndex(context.randEnum(0, 2)),
                criteria: Criteria(0),
                amount: Amount(context.randEnum(0, 2)),
                recipient: Recipient(0) // Always offerer
            });

            for (uint256 i = 1; i < len; ++i) {
                consideration[i] = ConsiderationItemSpace({
                    itemType: context.basicOfferSpace.itemType,
                    tokenIndex: context.basicOfferSpace.tokenIndex,
                    criteria: Criteria(0),
<<<<<<< HEAD
                    // TODO: sum(amounts) must be less than offer amount, right
                    // now this is enforced in a hacky way
=======
                    // TODO: sum(amounts) must be less than offer amount
>>>>>>> e98a453c
                    amount: Amount(context.randEnum(0, 2)),
                    recipient: Recipient(context.randEnum(0, 4))
                });
            }
        }
        return consideration;
    }
}

library AdvancedOrdersSpaceGenerator {
    using AdvancedOrderLib for AdvancedOrder;
    using FuzzHelpers for AdvancedOrder[];
    using OrderLib for Order;
    using OrderParametersLib for OrderParameters;

    using ConsiderationItemSpaceGenerator for ConsiderationItemSpace;
    using FuzzInscribers for AdvancedOrder;
    using MatchComponentType for MatchComponent;
    using OrderComponentsSpaceGenerator for OrderComponentsSpace;
    using PRNGHelpers for FuzzGeneratorContext;
    using SignatureGenerator for AdvancedOrder;
    using TimeGenerator for OrderParameters;
    using OfferItemSpaceGenerator for OfferItemSpace;
    using BroadOrderTypeGenerator for AdvancedOrder;
    using FulfillmentRecipientGenerator for FulfillmentRecipient;
    using ConduitGenerator for ConduitChoice;

    function generate(
        AdvancedOrdersSpace memory space,
        FuzzGeneratorContext memory context
    ) internal returns (AdvancedOrder[] memory) {
        uint256 len = bound(space.orders.length, 0, 10);
        AdvancedOrder[] memory orders = new AdvancedOrder[](len);

        // Build orders.
        _buildOrders(orders, space, context);

        // Ensure that orders are not entirely empty of items.
        _handleInsertIfAllEmpty(orders, context);
        _handleInsertIfAllFilterable(orders, context, space);

        // Handle match case.
        if (space.isMatchable) {
            _ensureAllAvailable(space);
            _handleInsertIfAllConsiderationEmpty(orders, context);
            _handleInsertIfAllMatchFilterable(orders, context);
            _squareUpRemainders(orders, context);
            space.maximumFulfilled = orders.length;
        } else {
            if (len > 1) {
                _adjustUnavailable(orders, space, context);
            } else {
                _ensureAllAvailable(space);
            }
            _ensureDirectSupport(orders, space, context);
            _syncStatuses(orders, space, context);
        }

        for (uint256 i = 0; i < orders.length; ++i) {
            AdvancedOrder memory order = orders[i];
            orders[i] = order.withCoercedAmountsForPartialFulfillment();
        }

        // Sign orders and add the hashes to the context.
        _signOrders(space, orders, context);

        return orders;
    }

    function generateRecipient(
        AdvancedOrdersSpace memory space,
        FuzzGeneratorContext memory context
    ) internal pure returns (address) {
        return space.recipient.generate(context);
    }

    function generateFulfillerConduitKey(
        AdvancedOrdersSpace memory space,
        FuzzGeneratorContext memory context
    ) internal pure returns (bytes32) {
        return space.conduit.generate(context).key;
    }

    function _syncStatuses(
        AdvancedOrder[] memory orders,
        AdvancedOrdersSpace memory space,
        FuzzGeneratorContext memory context
    ) internal {
        for (uint256 i = 0; i < orders.length; i++) {
            if (
                space.orders[i].unavailableReason == UnavailableReason.CANCELLED
            ) {
                orders[i].inscribeOrderStatusCanceled(true, context.seaport);
            } else if (
                space.orders[i].unavailableReason ==
                UnavailableReason.ALREADY_FULFILLED
            ) {
                orders[i].inscribeOrderStatusNumeratorAndDenominator(
                    1,
                    1,
                    context.seaport
                );
            } else if (
                space.orders[i].unavailableReason == UnavailableReason.AVAILABLE
            ) {
                orders[i].inscribeOrderStatusNumeratorAndDenominator(
                    0,
                    0,
                    context.seaport
                );
                orders[i].inscribeOrderStatusCanceled(false, context.seaport);
            }
        }
    }

    function _ensureDirectSupport(
        AdvancedOrder[] memory orders,
        AdvancedOrdersSpace memory space,
        FuzzGeneratorContext memory context
    ) internal {
        // Ensure no native offer items on non-contract order types
        for (uint256 i = 0; i < orders.length; ++i) {
            OrderParameters memory order = orders[i].parameters;
            if (order.orderType == OrderType.CONTRACT) {
                continue;
            }

            for (uint256 j = 0; j < order.offer.length; ++j) {
                OfferItem memory item = order.offer[j];
                if (item.itemType == ItemType.NATIVE) {
                    // Generate a new offer and make sure it has no native items
                    orders[i].parameters.offer[j] = space
                        .orders[i]
                        .offer[j]
                        .generate(context, true, i, j);
                }
            }
        }
    }

    function _ensureAllAvailable(
        AdvancedOrdersSpace memory space
    ) internal pure {
        for (uint256 i = 0; i < space.orders.length; ++i) {
            space.orders[i].unavailableReason = UnavailableReason.AVAILABLE;
        }
    }

    function _buildOrders(
        AdvancedOrder[] memory orders,
        AdvancedOrdersSpace memory space,
        FuzzGeneratorContext memory context
    ) internal {
        for (uint256 i; i < orders.length; ++i) {
            OrderParameters memory orderParameters = space.orders[i].generate(
                context,
                false, // ensureDirectSupport false: allow native offer items
                i
            );
            orders[i] = OrderLib
                .empty()
                .withParameters(orderParameters)
                .toAdvancedOrder({
                    numerator: 1,
                    denominator: 1,
                    extraData: bytes("")
                })
                .withBroadOrderType(space.orders[i].orderType, context);
        }
    }

    function _adjustUnavailable(
        AdvancedOrder[] memory orders,
        AdvancedOrdersSpace memory space,
        FuzzGeneratorContext memory context
    ) internal {
        for (uint256 i = 0; i < orders.length; ++i) {
            _adjustUnavailable(
                orders[i],
                space.orders[i].unavailableReason,
                context
            );
        }
    }

    function _adjustUnavailable(
        AdvancedOrder memory order,
        UnavailableReason reason,
        FuzzGeneratorContext memory context
    ) internal {
        OrderParameters memory parameters = order.parameters;
        // UnavailableReason.AVAILABLE => take no action
        if (reason == UnavailableReason.EXPIRED) {
            parameters = parameters.withGeneratedTime(
                Time(context.randEnum(3, 4)),
                context
            );
        } else if (reason == UnavailableReason.STARTS_IN_FUTURE) {
            parameters = parameters.withGeneratedTime(
                Time.STARTS_IN_FUTURE,
                context
            );
        } else if (reason == UnavailableReason.CANCELLED) {
            order.inscribeOrderStatusCanceled(true, context.seaport);
        } else if (reason == UnavailableReason.ALREADY_FULFILLED) {
            order.inscribeOrderStatusNumeratorAndDenominator(
                1,
                1,
                context.seaport
            );
        } else if (reason == UnavailableReason.GENERATE_ORDER_FAILURE) {
            // TODO: update offerer + order type (point to bad contract offerer)
            revert(
                "FuzzGenerators: no support for failing contract order fuzzing"
            );
        }
    }

    /**
     * @dev This function gets the remainders from the match and inserts them
     *      into the orders. This is done to ensure that the orders are
     *      matchable. If there are consideration remainders, they are inserted
     *      into the orders on the offer side.
     */
    function _squareUpRemainders(
        AdvancedOrder[] memory orders,
        FuzzGeneratorContext memory context
    ) internal {
        for (uint256 i = 0; i < orders.length; ++i) {
            AdvancedOrder memory order = orders[i];
            orders[i] = order.withCoercedAmountsForPartialFulfillment();
        }

        MatchComponent[] memory remainders;
        CriteriaResolver[] memory resolvers;

        {
            resolvers = context
                .testHelpers
                .criteriaResolverHelper()
                .deriveCriteriaResolvers(orders);
            OrderDetails[] memory details = _getOrderDetails(orders, resolvers);
            // Get the remainders.
            (, , remainders) = context.testHelpers.getMatchedFulfillments(
                details
            );
        }

        // Iterate over the remainders and insert them into the orders.
        for (uint256 i = 0; i < remainders.length; ++i) {
            uint256 resolvedIdentifier;
            ItemType resolvedItemType;
            ConsiderationItem memory item;
            uint256 amount;

            {
                uint8 orderIndex;
                uint8 itemIndex;

                // Unpack the remainder from the MatchComponent into its
                // constituent parts.
                (amount, orderIndex, itemIndex) = remainders[i].unpack();

                // Get the consideration item with the remainder.
                item = orders[orderIndex].parameters.consideration[itemIndex];

                resolvedIdentifier = item.identifierOrCriteria;
                resolvedItemType = item.itemType;
                if (
                    item.itemType == ItemType.ERC721_WITH_CRITERIA ||
                    item.itemType == ItemType.ERC1155_WITH_CRITERIA
                ) {
                    resolvedItemType = convertCriteriaItemType(item.itemType);
                    if (item.identifierOrCriteria == 0) {
                        bytes32 itemHash = keccak256(
                            abi.encodePacked(
                                uint256(orderIndex),
                                uint256(itemIndex),
                                Side.CONSIDERATION
                            )
                        );
                        resolvedIdentifier = context
                            .testHelpers
                            .criteriaResolverHelper()
                            .wildcardIdentifierForGivenItemHash(itemHash);
                    } else {
                        resolvedIdentifier = context
                            .testHelpers
                            .criteriaResolverHelper()
                            .resolvableIdentifierForGivenCriteria(
                                item.identifierOrCriteria
                            )
                            .resolvedIdentifier;
                    }
                }
            }

            // Pick a random order to insert the remainder into.
            uint256 orderInsertionIndex = context.randRange(
                0,
                orders.length - 1
            );

            OfferItem memory newItem;
            {
                uint256 amountGivenPartial = _applyInverseAndRoundUp(
                    amount,
                    uint256(orders[orderInsertionIndex].numerator),
                    uint256(orders[orderInsertionIndex].denominator)
                );

                newItem = OfferItem({
                    itemType: resolvedItemType,
                    token: item.token,
                    identifierOrCriteria: resolvedIdentifier,
                    startAmount: amountGivenPartial,
                    endAmount: amountGivenPartial
                });
            }

            // Create a new offer array with room for the remainder.
            OfferItem[] memory newOffer = new OfferItem[](
                orders[orderInsertionIndex].parameters.offer.length + 1
            );

            // If the targeted order has no offer, just add the remainder to the
            // new offer.
            if (orders[orderInsertionIndex].parameters.offer.length == 0) {
                newOffer[0] = newItem;
            } else {
                // If the targeted order has an offer, pick a random index to
                // insert the remainder into.
                uint256 itemInsertionIndex = context.randRange(
                    0,
                    orders[orderInsertionIndex].parameters.offer.length - 1
                );

                // Copy the offer items from the targeted order into the new
                // offer array.  This loop handles everything before the
                // insertion index.
                for (uint256 j = 0; j < itemInsertionIndex; ++j) {
                    newOffer[j] = orders[orderInsertionIndex].parameters.offer[
                        j
                    ];
                }

                // Insert the remainder into the new offer array at the
                // insertion index.
                newOffer[itemInsertionIndex] = newItem;

                // Copy the offer items after the insertion index into the new
                // offer array.
                for (
                    uint256 j = itemInsertionIndex + 1;
                    j < newOffer.length;
                    ++j
                ) {
                    newOffer[j] = orders[orderInsertionIndex].parameters.offer[
                        j - 1
                    ];
                }

                // shift any wildcard offer items.
                context.testHelpers.criteriaResolverHelper().shiftWildcards(
                    orderInsertionIndex,
                    Side.OFFER,
                    itemInsertionIndex,
                    newOffer.length - 1
                );
            }

            bytes32 newOfferHash = keccak256(abi.encode(newOffer));

            bytes32 existingOfferHash = keccak256(
                abi.encode(orders[orderInsertionIndex].parameters.offer)
            );

            if (newOfferHash == existingOfferHash) {
                // If the offer hash is the same, then the offer is unchanged.
                // This can happen if the offer is empty and the remainder is
                // inserted at index 0.  In this case, we can just skip this
                // iteration.
                revert("FuzzGenerators: offer hash unchanged");
            }

            // Replace the offer in the targeted order with the new offer.
            orders[orderInsertionIndex].parameters.offer = newOffer;
        }

        // TODO: remove this check once high confidence in the mechanic has been
        // established (this just fails fast to rule out downstream issues)
        if (remainders.length > 0) {
            resolvers = context
                .testHelpers
                .criteriaResolverHelper()
                .deriveCriteriaResolvers(orders);
            OrderDetails[] memory details = _getOrderDetails(orders, resolvers);
            // Get the remainders.
            (, , remainders) = context.testHelpers.getMatchedFulfillments(
                details
            );

            if (remainders.length > 0) {
                // NOTE: this may be caused by inserting offer items into orders
                // with partial fill fractions. The amount on the item that is
                // inserted should be increased based on fraction in that case.
                revert("FuzzGenerators: could not satisfy remainders");
            }
        }
    }

    function _applyInverseAndRoundUp(
        uint256 amount,
        uint256 numerator,
        uint256 denominator
    ) internal pure returns (uint256 newAmount) {
        if (numerator == denominator) {
            return amount;
        }

        uint256 newAmountSansRounding = (amount * denominator) / numerator;

        newAmount =
            newAmountSansRounding +
            ((denominator -
                ((newAmountSansRounding * numerator) % denominator)) /
                numerator);

        if ((newAmount * numerator) % denominator != 0) {
            revert("AdvancedOrdersSpaceGenerator: inverse change failed");
        }

        if ((newAmount * numerator) / denominator < amount) {
            revert("AdvancedOrdersSpaceGenerator: inverse not rounded up");
        }
    }

    function _getOrderDetails(
        AdvancedOrder[] memory advancedOrders,
        CriteriaResolver[] memory criteriaResolvers
    ) internal view returns (OrderDetails[] memory) {
        OrderDetails[] memory orderDetails = new OrderDetails[](
            advancedOrders.length
        );
        for (uint256 i = 0; i < advancedOrders.length; i++) {
            orderDetails[i] = toOrderDetails(
                advancedOrders[i],
                i,
                criteriaResolvers
            );
        }
        return orderDetails;
    }

    function toOrderDetails(
        AdvancedOrder memory order,
        uint256 orderIndex,
        CriteriaResolver[] memory resolvers
    ) internal view returns (OrderDetails memory) {
        (
            SpentItem[] memory offer,
            ReceivedItem[] memory consideration
        ) = getSpentAndReceivedItems(
                order.parameters,
                order.numerator,
                order.denominator,
                orderIndex,
                resolvers
            );
        return
            OrderDetails({
                offerer: order.parameters.offerer,
                conduitKey: order.parameters.conduitKey,
                offer: offer,
                consideration: consideration
            });
    }

    function getSpentAndReceivedItems(
        OrderParameters memory parameters,
        uint256 numerator,
        uint256 denominator,
        uint256 orderIndex,
        CriteriaResolver[] memory criteriaResolvers
    )
        private
        view
        returns (SpentItem[] memory spent, ReceivedItem[] memory received)
    {
        if (parameters.isAvailable()) {
            spent = getSpentItems(parameters, numerator, denominator);
            received = getReceivedItems(parameters, numerator, denominator);

            applyCriteriaResolvers(
                spent,
                received,
                orderIndex,
                criteriaResolvers
            );
        }
    }

    function applyCriteriaResolvers(
        SpentItem[] memory spentItems,
        ReceivedItem[] memory receivedItems,
        uint256 orderIndex,
        CriteriaResolver[] memory criteriaResolvers
    ) private pure {
        for (uint256 i = 0; i < criteriaResolvers.length; i++) {
            CriteriaResolver memory resolver = criteriaResolvers[i];
            if (resolver.orderIndex != orderIndex) {
                continue;
            }
            if (resolver.side == Side.OFFER) {
                SpentItem memory item = spentItems[resolver.index];
                item.itemType = convertCriteriaItemType(item.itemType);
                item.identifier = resolver.identifier;
            } else {
                ReceivedItem memory item = receivedItems[resolver.index];
                item.itemType = convertCriteriaItemType(item.itemType);
                item.identifier = resolver.identifier;
            }
        }
    }

    function convertCriteriaItemType(
        ItemType itemType
    ) internal pure returns (ItemType) {
        if (itemType == ItemType.ERC721_WITH_CRITERIA) {
            return ItemType.ERC721;
        } else if (itemType == ItemType.ERC1155_WITH_CRITERIA) {
            return ItemType.ERC1155;
        } else {
            revert(
                "FuzzGenerators: amount deriver helper resolving non criteria item type"
            );
        }
    }

    function getSpentItems(
        OrderParameters memory parameters,
        uint256 numerator,
        uint256 denominator
    ) private view returns (SpentItem[] memory) {
        return
            getSpentItems(
                parameters.offer,
                parameters.startTime,
                parameters.endTime,
                numerator,
                denominator
            );
    }

    function getReceivedItems(
        OrderParameters memory parameters,
        uint256 numerator,
        uint256 denominator
    ) private view returns (ReceivedItem[] memory) {
        return
            getReceivedItems(
                parameters.consideration,
                parameters.startTime,
                parameters.endTime,
                numerator,
                denominator
            );
    }

    function getSpentItems(
        OfferItem[] memory items,
        uint256 startTime,
        uint256 endTime,
        uint256 numerator,
        uint256 denominator
    ) private view returns (SpentItem[] memory) {
        SpentItem[] memory spentItems = new SpentItem[](items.length);
        for (uint256 i = 0; i < items.length; i++) {
            spentItems[i] = getSpentItem(
                items[i],
                startTime,
                endTime,
                numerator,
                denominator
            );
        }
        return spentItems;
    }

    function getReceivedItems(
        ConsiderationItem[] memory considerationItems,
        uint256 startTime,
        uint256 endTime,
        uint256 numerator,
        uint256 denominator
    ) private view returns (ReceivedItem[] memory) {
        ReceivedItem[] memory receivedItems = new ReceivedItem[](
            considerationItems.length
        );
        for (uint256 i = 0; i < considerationItems.length; i++) {
            receivedItems[i] = getReceivedItem(
                considerationItems[i],
                startTime,
                endTime,
                numerator,
                denominator
            );
        }
        return receivedItems;
    }

    function getSpentItem(
        OfferItem memory item,
        uint256 startTime,
        uint256 endTime,
        uint256 numerator,
        uint256 denominator
    ) private view returns (SpentItem memory spent) {
        spent = SpentItem({
            itemType: item.itemType,
            token: item.token,
            identifier: item.identifierOrCriteria,
            amount: _applyFraction({
                numerator: numerator,
                denominator: denominator,
                startAmount: item.startAmount,
                endAmount: item.endAmount,
                startTime: startTime,
                endTime: endTime,
                roundUp: false
            })
        });
    }

    function getReceivedItem(
        ConsiderationItem memory considerationItem,
        uint256 startTime,
        uint256 endTime,
        uint256 numerator,
        uint256 denominator
    ) private view returns (ReceivedItem memory received) {
        received = ReceivedItem({
            itemType: considerationItem.itemType,
            token: considerationItem.token,
            identifier: considerationItem.identifierOrCriteria,
            amount: _applyFraction({
                numerator: numerator,
                denominator: denominator,
                startAmount: considerationItem.startAmount,
                endAmount: considerationItem.endAmount,
                startTime: startTime,
                endTime: endTime,
                roundUp: true
            }),
            recipient: considerationItem.recipient
        });
    }

    function _applyFraction(
        uint256 startAmount,
        uint256 endAmount,
        uint256 numerator,
        uint256 denominator,
        uint256 startTime,
        uint256 endTime,
        bool roundUp
    ) internal view returns (uint256 amount) {
        // If start amount equals end amount, apply fraction to end amount.
        if (startAmount == endAmount) {
            // Apply fraction to end amount.
            amount = _getFraction(numerator, denominator, endAmount);
        } else {
            // Otherwise, apply fraction to both and interpolated final amount.
            amount = _locateCurrentAmount(
                _getFraction(numerator, denominator, startAmount),
                _getFraction(numerator, denominator, endAmount),
                startTime,
                endTime,
                roundUp
            );
        }
    }

    function _getFraction(
        uint256 numerator,
        uint256 denominator,
        uint256 value
    ) internal pure returns (uint256 newValue) {
        // Return value early in cases where the fraction resolves to 1.
        if (numerator == denominator) {
            return value;
        }

        bool failure = false;

        // Ensure fraction can be applied to the value with no remainder. Note
        // that the denominator cannot be zero.
        assembly {
            // Ensure new value contains no remainder via mulmod operator.
            // Credit to @hrkrshnn + @axic for proposing this optimal solution.
            if mulmod(value, numerator, denominator) {
                failure := true
            }
        }

        if (failure) {
            revert("AdvancedOrdersSpaceGenerator: bad fraction");
        }

        // Multiply the numerator by the value and ensure no overflow occurs.
        uint256 valueTimesNumerator = value * numerator;

        // Divide and check for remainder. Note that denominator cannot be zero.
        assembly {
            // Perform division without zero check.
            newValue := div(valueTimesNumerator, denominator)
        }
    }

    function _handleInsertIfAllEmpty(
        AdvancedOrder[] memory orders,
        FuzzGeneratorContext memory context
    ) internal {
        bool allEmpty = true;

        // Iterate over the orders and check if they have any offer or
        // consideration items in them.  As soon as we find one that does, set
        // allEmpty to false and break out of the loop.
        for (uint256 i = 0; i < orders.length; ++i) {
            OrderParameters memory orderParams = orders[i].parameters;
            if (
                orderParams.offer.length + orderParams.consideration.length > 0
            ) {
                allEmpty = false;
                break;
            }
        }

        // If all the orders are empty, insert a consideration item into a
        // random order.
        if (allEmpty) {
            uint256 orderInsertionIndex = context.randRange(
                0,
                orders.length - 1
            );
            OrderParameters memory orderParams = orders[orderInsertionIndex]
                .parameters;

            ConsiderationItem[] memory consideration = new ConsiderationItem[](
                1
            );
            consideration[0] = TestStateGenerator
            .generateConsideration(1, context, true)[0].generate(
                    context,
                    orderParams.offerer,
                    orderInsertionIndex,
                    0
                );

            orderParams.consideration = consideration;
        }
    }

    function _handleInsertIfAllConsiderationEmpty(
        AdvancedOrder[] memory orders,
        FuzzGeneratorContext memory context
    ) internal {
        bool allEmpty = true;

        // Iterate over the orders and check if they have any consideration
        // items in them. As soon as we find one that does, set allEmpty to
        // false and break out of the loop.
        for (uint256 i = 0; i < orders.length; ++i) {
            OrderParameters memory orderParams = orders[i].parameters;
            if (orderParams.consideration.length > 0) {
                allEmpty = false;
                break;
            }
        }

        // If all the orders are empty, insert a consideration item into a
        // random order.
        if (allEmpty) {
            uint256 orderInsertionIndex = context.randRange(
                0,
                orders.length - 1
            );
            OrderParameters memory orderParams = orders[orderInsertionIndex]
                .parameters;

            ConsiderationItem[] memory consideration = new ConsiderationItem[](
                1
            );
            consideration[0] = TestStateGenerator
            .generateConsideration(1, context, true)[0].generate(
                    context,
                    orderParams.offerer,
                    orderInsertionIndex,
                    0
                );

            orderParams.consideration = consideration;
        }
    }

    /**
     * @dev Handle orders with only filtered executions. Note: technically
     *      orders with no unfiltered consideration items can still be called in
     *      some cases via fulfillAvailable as long as there are offer items
     *      that don't have to be filtered as well. Also note that this does not
     *      account for unfilterable matchOrders combinations yet. But the
     *      baseline behavior is that an order with no explicit executions,
     *      Seaport will revert.
     */
    function _handleInsertIfAllFilterable(
        AdvancedOrder[] memory orders,
        FuzzGeneratorContext memory context,
        AdvancedOrdersSpace memory space
    ) internal {
        bool allFilterable = true;
        address caller = context.caller == address(0)
            ? address(this)
            : context.caller;

        // Iterate over the orders and check if there's a single instance of a
        // non-filterable consideration item. If there is, set allFilterable to
        // false and break out of the loop. Skip unavailable orders as well.
        for (uint256 i = 0; i < orders.length; ++i) {
            OrderParameters memory order = orders[i].parameters;

            if (
                space.orders[i].unavailableReason != UnavailableReason.AVAILABLE
            ) {
                continue;
            }

            for (uint256 j = 0; j < order.consideration.length; ++j) {
                ConsiderationItem memory item = order.consideration[j];

                if (item.recipient != caller) {
                    allFilterable = false;
                    break;
                }
            }

            if (!allFilterable) {
                break;
            }
        }

        // If they're all filterable, then add a consideration item to one of
        // the orders and ensure that it is available.
        if (allFilterable) {
            OrderParameters memory orderParams;

            // Pick a random order to insert the consideration item into and
            // iterate from that index to the end of the orders array. At the
            // end of the loop, start back at the beginning
            // (orders[orderInsertionIndex % orders.length]) and iterate on. As
            // soon as an order with consideration items is found, break out of
            // the loop. The orderParams variable will be set to the order with
            // consideration items. There's chance that no order will have
            // consideration items, in which case the orderParams variable will
            // be set to those of the last order iterated over.
            uint256 orderInsertionIndex = context.randRange(
                0,
                orders.length - 1
            );
            for (
                ;
                orderInsertionIndex < orders.length * 2;
                ++orderInsertionIndex
            ) {
                orderParams = orders[orderInsertionIndex % orders.length]
                    .parameters;

                if (orderParams.consideration.length != 0) {
                    break;
                }
            }

            // If there are no consideration items in any of the orders, then
            // add a consideration item to a random order.
            if (orderParams.consideration.length == 0) {
                // Pick a random order to insert the consideration item into.
                orderInsertionIndex = context.randRange(0, orders.length - 1);

                // Set the orderParams variable to the parameters of the order
                // that was picked.
                orderParams = orders[orderInsertionIndex].parameters;

                // Provision a new consideration item array with a single
                // element.
                ConsiderationItem[]
                    memory consideration = new ConsiderationItem[](1);

                // Generate a consideration item and add it to the consideration
                // item array.  The `true` argument indicates that the
                // consideration item will be unfilterable.
                consideration[0] = TestStateGenerator
                .generateConsideration(1, context, true)[0].generate(
                        context,
                        orderParams.offerer,
                        orderInsertionIndex,
                        0
                    );

                // Set the consideration item array on the order parameters.
                orderParams.consideration = consideration;
            }

            space
                .orders[orderInsertionIndex % orders.length]
                .unavailableReason = UnavailableReason.AVAILABLE;

            // Pick a random consideration item to modify.
            uint256 itemIndex = context.randRange(
                0,
                orderParams.consideration.length - 1
            );

            // Make the recipient an address other than the caller so that
            // it produces a non-filterable transfer.
            if (caller != context.alice.addr) {
                orderParams.consideration[itemIndex].recipient = payable(
                    context.alice.addr
                );
            } else {
                orderParams.consideration[itemIndex].recipient = payable(
                    context.bob.addr
                );
            }
        }
    }

    // TODO: figure out a better way to do this; right now it always inserts a
    // random consideration item on some order with a recipient that is never
    // used for offerers
    function _handleInsertIfAllMatchFilterable(
        AdvancedOrder[] memory orders,
        FuzzGeneratorContext memory context
    ) internal {
        OrderParameters memory orderParams;

        // Pick a random order to insert the consideration item into and
        // iterate from that index to the end of the orders array. At the
        // end of the loop, start back at the beginning
        // (orders[orderInsertionIndex % orders.length]) and iterate on. As
        // soon as an order with consideration items is found, break out of
        // the loop. The orderParams variable will be set to the order with
        // consideration items. There's chance that no order will have
        // consideration items, in which case the orderParams variable will
        // be set to those of the last order iterated over.
        for (
            uint256 orderInsertionIndex = context.randRange(
                0,
                orders.length - 1
            );
            orderInsertionIndex < orders.length * 2;
            ++orderInsertionIndex
        ) {
            orderParams = orders[orderInsertionIndex % orders.length]
                .parameters;

            if (orderParams.consideration.length != 0) {
                break;
            }
        }

        // If there are no consideration items in any of the orders, then
        // add a consideration item to a random order.
        if (orderParams.consideration.length == 0) {
            // Pick a random order to insert the consideration item into.
            uint256 orderInsertionIndex = context.randRange(
                0,
                orders.length - 1
            );

            // Set the orderParams variable to the parameters of the order
            // that was picked.
            orderParams = orders[orderInsertionIndex].parameters;

            // Provision a new consideration item array with a single
            // element.
            ConsiderationItem[] memory consideration = new ConsiderationItem[](
                1
            );

            // Generate a consideration item and add it to the consideration
            // item array.  The `true` argument indicates that the
            // consideration item will be unfilterable.
            consideration[0] = TestStateGenerator
            .generateConsideration(1, context, true)[0].generate(
                    context,
                    orderParams.offerer,
                    orderInsertionIndex,
                    0
                );

            // Set the consideration item array on the order parameters.
            orderParams.consideration = consideration;
        }

        // Pick a random consideration item to modify.
        uint256 itemIndex = context.randRange(
            0,
            orderParams.consideration.length - 1
        );

        // Make the recipient an address other than any offerer so that
        // it produces a non-filterable transfer.
        orderParams.consideration[itemIndex].recipient = payable(
            context.dillon.addr
        );
    }

    function _signOrders(
        AdvancedOrdersSpace memory space,
        AdvancedOrder[] memory orders,
        FuzzGeneratorContext memory context
    ) internal {
        // Reset the order hashes array to the correct length.
        context.orderHashes = new bytes32[](orders.length);

        // Iterate over the orders and sign them.
        for (uint256 i = 0; i < orders.length; ++i) {
            // Set up variables.
            AdvancedOrder memory order = orders[i];
            bytes32 orderHash;

            {
                // Get the counter for the offerer.
                uint256 counter = context.seaport.getCounter(
                    order.parameters.offerer
                );

                // Convert the order parameters to order components.
                OrderComponents memory components = (
                    order.parameters.toOrderComponents(counter)
                );

                // Get the length of the consideration array.
                uint256 lengthWithTips = components.consideration.length;

                // Get a reference to the consideration array.
                ConsiderationItem[] memory considerationSansTips = (
                    components.consideration
                );

                // Get the length of the consideration array without tips.
                uint256 lengthSansTips = (
                    order.parameters.totalOriginalConsiderationItems
                );

                // Set proper length of the considerationSansTips array.
                assembly {
                    mstore(considerationSansTips, lengthSansTips)
                }

                // Get the order hash using the tweaked components.
                orderHash = context.seaport.getOrderHash(components);

                // Restore length of the considerationSansTips array.
                assembly {
                    mstore(considerationSansTips, lengthWithTips)
                }

                // Set the order hash in the context.
                context.orderHashes[i] = orderHash;
            }

            // Replace the unsigned order with a signed order.
            orders[i] = order.withGeneratedSignature(
                space.orders[i].signatureMethod,
                space.orders[i].eoaSignatureType,
                space.orders[i].offerer,
                orderHash,
                context
            );
        }
    }

    function _hasInvalidNativeOfferItems(
        AdvancedOrder[] memory orders
    ) internal pure returns (bool) {
        for (uint256 i = 0; i < orders.length; ++i) {
            OrderParameters memory orderParams = orders[i].parameters;
            if (orderParams.orderType == OrderType.CONTRACT) {
                continue;
            }

            for (uint256 j = 0; j < orderParams.offer.length; ++j) {
                OfferItem memory item = orderParams.offer[j];

                if (item.itemType == ItemType.NATIVE) {
                    return true;
                }
            }
        }

        return false;
    }
}

library OrderComponentsSpaceGenerator {
    using OrderParametersLib for OrderParameters;

    using ConduitGenerator for ConduitChoice;
    using ConsiderationItemSpaceGenerator for ConsiderationItemSpace[];
    using OffererGenerator for Offerer;
    using OfferItemSpaceGenerator for OfferItemSpace[];
    using PRNGHelpers for FuzzGeneratorContext;
    using TimeGenerator for OrderParameters;
    using ZoneGenerator for OrderParameters;

    function generate(
        OrderComponentsSpace memory space,
        FuzzGeneratorContext memory context,
        bool ensureDirectSupport,
        uint256 orderIndex
    ) internal returns (OrderParameters memory) {
        OrderParameters memory params;
        {
            address offerer = space.offerer.generate(context);

            params = OrderParametersLib
                .empty()
                .withOfferer(offerer)
                .withOffer(
                    space.offer.generate(
                        context,
                        ensureDirectSupport,
                        orderIndex
                    )
                )
                .withConsideration(
                    space.consideration.generate(context, offerer, orderIndex)
                )
                .withConduitKey(space.conduit.generate(context).key);
        }

        // Choose an arbitrary number of tips based on the tip space
        // (TODO: refactor as a library function)
        params.totalOriginalConsiderationItems = (
            (space.tips == Tips.TIPS && params.consideration.length != 0)
                ? params.consideration.length -
                    context.randRange(1, params.consideration.length)
                : params.consideration.length
        );

        return
            params
                .withGeneratedTime(space.time, context)
                .withGeneratedZone(space.zone, context)
                .withSalt(context.randRange(0, type(uint256).max));
    }
}

library ConduitGenerator {
    function generate(
        ConduitChoice conduit,
        FuzzGeneratorContext memory context
    ) internal pure returns (TestConduit memory) {
        if (conduit == ConduitChoice.NONE) {
            return
                TestConduit({
                    key: bytes32(0),
                    addr: address(context.seaport)
                });
        } else if (conduit == ConduitChoice.ONE) {
            return context.conduits[0];
        } else if (conduit == ConduitChoice.TWO) {
            return context.conduits[1];
        } else {
            revert("ConduitGenerator: invalid Conduit index");
        }
    }
}

library BroadOrderTypeGenerator {
    using PRNGHelpers for FuzzGeneratorContext;
    using AdvancedOrderLib for AdvancedOrder;
    using OrderParametersLib for OrderParameters;

    function withBroadOrderType(
        AdvancedOrder memory order,
        BroadOrderType broadOrderType,
        FuzzGeneratorContext memory context
    ) internal pure returns (AdvancedOrder memory) {
        OrderParameters memory orderParams = order.parameters;
        // NOTE: this assumes that the order type has been set to either
        // FULL_OPEN (by .empty()) or FULL_RESTRICTED (by ZoneGenerator).
        if (broadOrderType == BroadOrderType.PARTIAL) {
            // Adjust the order type based on whether it is restricted
            if (orderParams.orderType == OrderType.FULL_RESTRICTED) {
                order.parameters = orderParams.withOrderType(
                    OrderType.PARTIAL_RESTRICTED
                );
            } else if (orderParams.orderType == OrderType.FULL_OPEN) {
                order.parameters = orderParams.withOrderType(
                    OrderType.PARTIAL_OPEN
                );
            }

            // TODO: get more sophisticated about this down the line
            uint120 numerator = uint120(context.randRange(1, 10));
            uint120 denominator = uint120(numerator * context.randRange(2, 10));

            return
                order
                    .withNumerator(numerator)
                    .withDenominator(denominator)
                    .withCoercedAmountsForPartialFulfillment();
        } else if (broadOrderType == BroadOrderType.CONTRACT) {
            revert(
                "BroadOrderTypeGenerator: contract orders not yet supported"
            );
        }

        return order;
    }
}

library ZoneGenerator {
    using PRNGHelpers for FuzzGeneratorContext;
    using OrderParametersLib for OrderParameters;

    function withGeneratedZone(
        OrderParameters memory order,
        Zone zone,
        FuzzGeneratorContext memory context
    ) internal pure returns (OrderParameters memory) {
        if (zone == Zone.NONE) {
            return order;
        } else if (zone == Zone.PASS) {
            // generate random zone hash
            bytes32 zoneHash = bytes32(context.randRange(0, type(uint256).max));
            return
                order
                    .withOrderType(OrderType.FULL_RESTRICTED)
                    .withZone(address(context.validatorZone))
                    .withZoneHash(zoneHash);
        } else {
            revert("ZoneGenerator: invalid Zone");
        }
    }
}

library OfferItemSpaceGenerator {
    using OfferItemLib for OfferItem;

    using AmountGenerator for OfferItem;
    using CriteriaGenerator for OfferItem;
    using TokenIndexGenerator for TokenIndex;
    using PRNGHelpers for FuzzGeneratorContext;

    function generate(
        OfferItemSpace[] memory space,
        FuzzGeneratorContext memory context,
        bool ensureDirectSupport,
        uint256 orderIndex
    ) internal returns (OfferItem[] memory) {
        uint256 len = bound(space.length, 0, 10);

        OfferItem[] memory offerItems = new OfferItem[](len);

        for (uint256 i; i < len; ++i) {
            offerItems[i] = generate(
                space[i],
                context,
                ensureDirectSupport,
                orderIndex,
                i
            );
        }
        return offerItems;
    }

    function generate(
        OfferItemSpace memory space,
        FuzzGeneratorContext memory context,
        bool ensureDirectSupport,
        uint256 orderIndex,
        uint256 itemIndex
    ) internal returns (OfferItem memory) {
        ItemType itemType = space.itemType;

        if (ensureDirectSupport && itemType == ItemType.NATIVE) {
            itemType = ItemType(context.randRange(1, 5));
        }

        OfferItem memory offerItem = OfferItemLib
            .empty()
            .withItemType(itemType)
            .withToken(space.tokenIndex.generate(itemType, context))
            .withGeneratedAmount(space.amount, context);

        return
            offerItem.withGeneratedIdentifierOrCriteria(
                itemType,
                space.criteria,
                context,
                orderIndex,
                itemIndex
            );
    }
}

library ConsiderationItemSpaceGenerator {
    using ConsiderationItemLib for ConsiderationItem;

    using AmountGenerator for ConsiderationItem;
    using CriteriaGenerator for ConsiderationItem;
    using RecipientGenerator for Recipient;
    using TokenIndexGenerator for TokenIndex;

    function generate(
        ConsiderationItemSpace[] memory space,
        FuzzGeneratorContext memory context,
        address offerer,
        uint256 orderIndex
    ) internal returns (ConsiderationItem[] memory) {
        uint256 len = bound(space.length, 0, 10);

        ConsiderationItem[] memory considerationItems = new ConsiderationItem[](
            len
        );

        for (uint256 i; i < len; ++i) {
            considerationItems[i] = generate(
                space[i],
                context,
                offerer,
                orderIndex,
                i
            );
        }

        return considerationItems;
    }

    function generate(
        ConsiderationItemSpace memory space,
        FuzzGeneratorContext memory context,
        address offerer,
        uint256 orderIndex,
        uint256 itemIndex
    ) internal returns (ConsiderationItem memory) {
        ConsiderationItem memory considerationItem = ConsiderationItemLib
            .empty()
            .withItemType(space.itemType)
            .withToken(space.tokenIndex.generate(space.itemType, context))
            .withGeneratedAmount(space.amount, context)
            .withRecipient(space.recipient.generate(context, offerer));

        return
            considerationItem.withGeneratedIdentifierOrCriteria(
                space.itemType,
                space.criteria,
                context,
                orderIndex,
                itemIndex
            );
    }
}

library SignatureGenerator {
    using LibPRNG for LibPRNG.PRNG;

    using AdvancedOrderLib for AdvancedOrder;
    using OrderParametersLib for OrderParameters;

    using FuzzHelpers for AdvancedOrder;
    using OffererGenerator for Offerer;

    function withGeneratedSignature(
        AdvancedOrder memory order,
        SignatureMethod method,
        EOASignature eoaSignatureType,
        Offerer offerer,
        bytes32 orderHash,
        FuzzGeneratorContext memory context
    ) internal returns (AdvancedOrder memory) {
        if (method == SignatureMethod.EOA) {
            bytes32 digest;
            uint8 v;
            bytes32 r;
            bytes32 s;
            bytes memory signature;

            uint256 offererKey = offerer.getKey(context);

            if (eoaSignatureType == EOASignature.STANDARD) {
                digest = _getDigest(orderHash, context);
                (v, r, s) = context.vm.sign(offererKey, digest);
                signature = abi.encodePacked(r, s, v);

                _checkSig(digest, v, r, s, offerer, context);
                return order.withSignature(signature);
            } else if (eoaSignatureType == EOASignature.EIP2098) {
                digest = _getDigest(orderHash, context);
                (v, r, s) = context.vm.sign(offererKey, digest);

                {
                    uint256 yParity;
                    if (v == 27) {
                        yParity = 0;
                    } else {
                        yParity = 1;
                    }
                    uint256 yParityAndS = (yParity << 255) | uint256(s);
                    signature = abi.encodePacked(r, yParityAndS);
                }

                _checkSig(digest, v, r, s, offerer, context);
                return order.withSignature(signature);
            } else if (eoaSignatureType == EOASignature.BULK) {
                signature = _getBulkSig(order, offererKey, false, context);
                return order.withSignature(signature);
            } else if (eoaSignatureType == EOASignature.BULK2098) {
                signature = _getBulkSig(order, offererKey, true, context);
                return order.withSignature(signature);
            } else {
                revert("SignatureGenerator: Invalid EOA signature type");
            }
        } else if (method == SignatureMethod.VALIDATE) {
            revert("Validate not implemented");
        } else if (method == SignatureMethod.EIP1271) {
            revert("EIP1271 not implemented");
        } else if (method == SignatureMethod.CONTRACT) {
            revert("Contract not implemented");
        } else if (method == SignatureMethod.SELF_AD_HOC) {
            revert("Self ad hoc not implemented");
        } else {
            revert("SignatureGenerator: Invalid signature method");
        }
    }

    function _getDigest(
        bytes32 orderHash,
        FuzzGeneratorContext memory context
    ) internal view returns (bytes32 digest) {
        (, bytes32 domainSeparator, ) = context.seaport.information();
        bytes memory message = abi.encodePacked(
            bytes2(0x1901),
            domainSeparator,
            orderHash
        );
        digest = keccak256(message);
    }

    function _getBulkSig(
        AdvancedOrder memory order,
        uint256 offererKey,
        bool useEIP2098,
        FuzzGeneratorContext memory context
    ) internal returns (bytes memory signature) {
        EIP712MerkleTree merkleTree = new EIP712MerkleTree();

        // Pass the hash into `signSparseBulkOrder` instead of the order
        // components, since we need to neutralize the tip for validation to
        // work.
        bytes32 orderHash = order.getTipNeutralizedOrderHash(context.seaport);
        uint256 height = bound(context.prng.next(), 1, 24);
        uint256 index = bound(context.prng.next(), 0, 2 ** height - 1);

        signature = merkleTree.signSparseBulkOrder(
            context.seaport,
            offererKey,
            orderHash,
            height,
            uint24(index),
            useEIP2098
        );
    }

    function _checkSig(
        bytes32 digest,
        uint8 v,
        bytes32 r,
        bytes32 s,
        Offerer offerer,
        FuzzGeneratorContext memory context
    ) internal pure {
        address recovered = ecrecover(digest, v, r, s);
        if (recovered != offerer.generate(context) || recovered == address(0)) {
            revert("SignatureGenerator: Invalid signature");
        }
    }
}

library TokenIndexGenerator {
    function generate(
        TokenIndex tokenIndex,
        ItemType itemType,
        FuzzGeneratorContext memory context
    ) internal pure returns (address) {
        if (itemType == ItemType.NATIVE) {
            return address(0);
        }

        uint256 i = uint8(tokenIndex);

        if (itemType == ItemType.ERC20) {
            return address(context.erc20s[i]);
        } else if (
            itemType == ItemType.ERC721 ||
            itemType == ItemType.ERC721_WITH_CRITERIA
        ) {
            return address(context.erc721s[i]);
        } else if (
            itemType == ItemType.ERC1155 ||
            itemType == ItemType.ERC1155_WITH_CRITERIA
        ) {
            return address(context.erc1155s[i]);
        } else {
            revert("TokenIndexGenerator: Invalid itemType");
        }
    }
}

library TimeGenerator {
    using LibPRNG for LibPRNG.PRNG;
    using OrderParametersLib for OrderParameters;

    function withGeneratedTime(
        OrderParameters memory order,
        Time time,
        FuzzGeneratorContext memory context
    ) internal pure returns (OrderParameters memory) {
        uint256 low;
        uint256 high;

        if (time == Time.STARTS_IN_FUTURE) {
            uint256 a = bound(
                context.prng.next(),
                context.timestamp + 1,
                type(uint40).max
            );
            uint256 b = bound(
                context.prng.next(),
                context.timestamp + 1,
                type(uint40).max
            );
            low = a < b ? a : b;
            high = a > b ? a : b;
        }
        if (time == Time.EXACT_START) {
            low = context.timestamp;
            high = bound(
                context.prng.next(),
                context.timestamp + 1,
                type(uint40).max
            );
        }
        if (time == Time.ONGOING) {
            low = bound(context.prng.next(), 0, context.timestamp - 1);
            high = bound(
                context.prng.next(),
                context.timestamp + 1,
                type(uint40).max
            );
        }
        if (time == Time.EXACT_END) {
            low = bound(context.prng.next(), 0, context.timestamp - 1);
            high = context.timestamp;
        }
        if (time == Time.EXPIRED) {
            uint256 a = bound(context.prng.next(), 0, context.timestamp - 1);
            uint256 b = bound(context.prng.next(), 0, context.timestamp - 1);
            low = a < b ? a : b;
            high = a > b ? a : b;
        }
        return order.withStartTime(low).withEndTime(high);
    }
}

library AmountGenerator {
    using OfferItemLib for OfferItem;
    using ConsiderationItemLib for ConsiderationItem;

    using LibPRNG for LibPRNG.PRNG;

    function withGeneratedAmount(
        OfferItem memory item,
        Amount amount,
        FuzzGeneratorContext memory context
    ) internal pure returns (OfferItem memory) {
        // Assumes ordering, might be dangerous
        if (
            item.itemType == ItemType.ERC721 ||
            item.itemType == ItemType.ERC721_WITH_CRITERIA
        ) {
            return item.withStartAmount(1).withEndAmount(1);
        }

        uint256 a = bound(context.prng.next(), 1, 100_000_000e18);
        uint256 b = bound(context.prng.next(), 1, 100_000_000e18);

        // TODO: Work out a better way to handle this
        if (context.basicOrderCategory == BasicOrderCategory.BID) {
            a *= 1000;
            b *= 1000;
        }

        uint256 high = a > b ? a : b;
        uint256 low = a < b ? a : b;

        if (amount == Amount.FIXED) {
            return item.withStartAmount(high).withEndAmount(high);
        }
        if (amount == Amount.ASCENDING) {
            return item.withStartAmount(low).withEndAmount(high);
        }
        if (amount == Amount.DESCENDING) {
            return item.withStartAmount(high).withEndAmount(low);
        }
        return item;
    }

    function withGeneratedAmount(
        ConsiderationItem memory item,
        Amount amount,
        FuzzGeneratorContext memory context
    ) internal pure returns (ConsiderationItem memory) {
        // Assumes ordering, might be dangerous
        if (
            item.itemType == ItemType.ERC721 ||
            item.itemType == ItemType.ERC721_WITH_CRITERIA
        ) {
            return item.withStartAmount(1).withEndAmount(1);
        }

        uint256 a = bound(context.prng.next(), 1, 100_000_000e18);
        uint256 b = bound(context.prng.next(), 1, 100_000_000e18);

        uint256 high = a > b ? a : b;
        uint256 low = a < b ? a : b;

        if (amount == Amount.FIXED) {
            return item.withStartAmount(high).withEndAmount(high);
        }
        if (amount == Amount.ASCENDING) {
            return item.withStartAmount(low).withEndAmount(high);
        }
        if (amount == Amount.DESCENDING) {
            return item.withStartAmount(high).withEndAmount(low);
        }
        return item;
    }
}

library RecipientGenerator {
    using LibPRNG for LibPRNG.PRNG;

    function generate(
        Recipient recipient,
        FuzzGeneratorContext memory context,
        address offerer
    ) internal pure returns (address) {
        if (
            recipient == Recipient.OFFERER ||
            context.basicOrderCategory != BasicOrderCategory.NONE
        ) {
            return offerer;
        } else if (recipient == Recipient.RECIPIENT) {
            return context.caller;
        } else if (recipient == Recipient.DILLON) {
            return context.dillon.addr;
        } else if (recipient == Recipient.EVE) {
            return context.eve.addr;
        } else if (recipient == Recipient.FRANK) {
            return context.frank.addr;
        } else {
            revert("Invalid recipient");
        }
    }
}

library CriteriaGenerator {
    using OfferItemLib for OfferItem;
    using ConsiderationItemLib for ConsiderationItem;

    using LibPRNG for LibPRNG.PRNG;

    function withGeneratedIdentifierOrCriteria(
        ConsiderationItem memory item,
        ItemType itemType,
        Criteria criteria,
        FuzzGeneratorContext memory context,
        uint256 orderIndex,
        uint256 itemIndex
    ) internal returns (ConsiderationItem memory) {
        if (itemType == ItemType.NATIVE || itemType == ItemType.ERC20) {
            return item.withIdentifierOrCriteria(0);
        } else if (itemType == ItemType.ERC721) {
            item = item.withIdentifierOrCriteria(
                context.starting721offerIndex++
            );
            return item;
        } else if (itemType == ItemType.ERC1155) {
            return
                item.withIdentifierOrCriteria(
                    context.potential1155TokenIds[
                        context.prng.next() %
                            context.potential1155TokenIds.length
                    ]
                );
            // Else, item is a criteria-based item
        } else {
            if (criteria == Criteria.MERKLE) {
                // Resolve a random tokenId from a random number of random tokenIds
                uint256 derivedCriteria = context
                    .testHelpers
                    .criteriaResolverHelper()
                    .generateCriteriaMetadata(
                        context.prng,
                        itemType == ItemType.ERC721_WITH_CRITERIA
                            ? context.starting721offerIndex++
                            : type(uint256).max
                    );
                // NOTE: resolvable identifier and proof are now registrated on CriteriaResolverHelper

                // Return the item with the Merkle root of the random tokenId
                // as criteria
                return item.withIdentifierOrCriteria(derivedCriteria);
            } else {
                // Select and register an identifier
                context.testHelpers.criteriaResolverHelper().generateWildcard(
                    context.prng,
                    itemType == ItemType.ERC721_WITH_CRITERIA
                        ? context.starting721offerIndex++
                        : type(uint256).max,
                    orderIndex,
                    itemIndex,
                    Side.CONSIDERATION
                );

                // Return wildcard criteria item with identifier 0
                return item.withIdentifierOrCriteria(0);
            }
        }
    }

    function withGeneratedIdentifierOrCriteria(
        OfferItem memory item,
        ItemType itemType,
        Criteria criteria,
        FuzzGeneratorContext memory context,
        uint256 orderIndex,
        uint256 itemIndex
    ) internal returns (OfferItem memory) {
        if (itemType == ItemType.NATIVE || itemType == ItemType.ERC20) {
            return item.withIdentifierOrCriteria(0);
        } else if (itemType == ItemType.ERC721) {
            item = item.withIdentifierOrCriteria(
                context.starting721offerIndex++
            );
            return item;
        } else if (itemType == ItemType.ERC1155) {
            return
                item.withIdentifierOrCriteria(
                    context.potential1155TokenIds[
                        context.prng.next() %
                            context.potential1155TokenIds.length
                    ]
                );
        } else {
            if (criteria == Criteria.MERKLE) {
                // Resolve a random tokenId from a random number of random tokenIds
                uint256 derivedCriteria = context
                    .testHelpers
                    .criteriaResolverHelper()
                    .generateCriteriaMetadata(
                        context.prng,
                        itemType == ItemType.ERC721_WITH_CRITERIA
                            ? context.starting721offerIndex++
                            : type(uint256).max
                    );
                // NOTE: resolvable identifier and proof are now registrated on CriteriaResolverHelper

                // Return the item with the Merkle root of the random tokenId
                // as criteria
                return item.withIdentifierOrCriteria(derivedCriteria);
            } else {
                // Select and register an identifier
                context.testHelpers.criteriaResolverHelper().generateWildcard(
                    context.prng,
                    itemType == ItemType.ERC721_WITH_CRITERIA
                        ? context.starting721offerIndex++
                        : type(uint256).max,
                    orderIndex,
                    itemIndex,
                    Side.OFFER
                );

                // Return wildcard criteria item with identifier 0
                return item.withIdentifierOrCriteria(0);
            }
        }
    }
}

// execution lib generates fulfillments on the fly
// generation phase geared around buidling orders
// if some additional context needed,
// building up crit resolver array in generation phase is more akin to fulfillments array
// would rather we derive criteria resolvers rather than dictating what fuzz engine needs to do
// need one more helper function to take generator context and add withCriteriaResolvers

// right now, we're inserting item + order indexes whicih could get shuffled around in generation stage
// ideally we would have mapping of merkle root => criteria resolver
// when execution hits item w merkle root, look up root to get proof and identifier
// add storage mapping to CriteriaResolverHelper

library OffererGenerator {
    function generate(
        Offerer offerer,
        FuzzGeneratorContext memory context
    ) internal pure returns (address) {
        if (offerer == Offerer.TEST_CONTRACT) {
            return context.self;
        } else if (offerer == Offerer.ALICE) {
            return context.alice.addr;
        } else if (offerer == Offerer.BOB) {
            return context.bob.addr;
        } else {
            revert("Invalid offerer");
        }
    }

    function getKey(
        Offerer offerer,
        FuzzGeneratorContext memory context
    ) internal pure returns (uint256) {
        if (offerer == Offerer.TEST_CONTRACT) {
            return 0;
        } else if (offerer == Offerer.ALICE) {
            return context.alice.key;
        } else if (offerer == Offerer.BOB) {
            return context.bob.key;
        } else {
            revert("Invalid offerer");
        }
    }
}

library FulfillmentRecipientGenerator {
    function generate(
        FulfillmentRecipient recipient,
        FuzzGeneratorContext memory context
    ) internal pure returns (address) {
        if (recipient == FulfillmentRecipient.ZERO) {
            return address(0);
        } else if (recipient == FulfillmentRecipient.OFFERER) {
            return context.offerer.addr;
        } else if (recipient == FulfillmentRecipient.ALICE) {
            return context.alice.addr;
        } else if (recipient == FulfillmentRecipient.BOB) {
            return context.bob.addr;
        } else if (recipient == FulfillmentRecipient.EVE) {
            return context.eve.addr;
        } else {
            revert("Invalid fulfillment recipient");
        }
    }
}

library PRNGHelpers {
    using LibPRNG for LibPRNG.PRNG;

    function randEnum(
        FuzzGeneratorContext memory context,
        uint8 min,
        uint8 max
    ) internal pure returns (uint8) {
        return uint8(bound(context.prng.next(), min, max));
    }

    function randRange(
        FuzzGeneratorContext memory context,
        uint256 min,
        uint256 max
    ) internal pure returns (uint256) {
        return bound(context.prng.next(), min, max);
    }
}

// @dev Implementation cribbed from forge-std bound
function bound(
    uint256 x,
    uint256 min,
    uint256 max
) pure returns (uint256 result) {
    require(min <= max, "Max is less than min.");
    // If x is between min and max, return x directly. This is to ensure that
    // dictionary values do not get shifted if the min is nonzero.
    if (x >= min && x <= max) return x;

    uint256 size = max - min + 1;

    // If the value is 0, 1, 2, 3, warp that to min, min+1, min+2, min+3.
    // Similarly for the UINT256_MAX side. This helps ensure coverage of the
    // min/max values.
    if (x <= 3 && size > x) return min + x;
    if (x >= type(uint256).max - 3 && size > type(uint256).max - x)
        return max - (type(uint256).max - x);

    // Otherwise, wrap x into the range [min, max], i.e. the range is inclusive.
    if (x > max) {
        uint256 diff = x - max;
        uint256 rem = diff % size;
        if (rem == 0) return max;
        result = min + rem - 1;
    } else if (x < min) {
        uint256 diff = min - x;
        uint256 rem = diff % size;
        if (rem == 0) return min;
        result = max - rem + 1;
    }
}<|MERGE_RESOLUTION|>--- conflicted
+++ resolved
@@ -274,12 +274,8 @@
                     itemType: context.basicOfferSpace.itemType,
                     tokenIndex: context.basicOfferSpace.tokenIndex,
                     criteria: Criteria(0),
-<<<<<<< HEAD
                     // TODO: sum(amounts) must be less than offer amount, right
                     // now this is enforced in a hacky way
-=======
-                    // TODO: sum(amounts) must be less than offer amount
->>>>>>> e98a453c
                     amount: Amount(context.randEnum(0, 2)),
                     recipient: Recipient(context.randEnum(0, 4))
                 });
