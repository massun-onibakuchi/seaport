--- conflicted
+++ resolved
@@ -5,13 +5,9 @@
 
 import "seaport-sol/SeaportSol.sol";
 
-<<<<<<< HEAD
+import { EIP712MerkleTree } from "../../utils/EIP712MerkleTree.sol";
+
 import { ItemType, Side } from "seaport-sol/SeaportEnums.sol";
-=======
-import { EIP712MerkleTree } from "../../utils/EIP712MerkleTree.sol";
-
-import { ItemType } from "seaport-sol/SeaportEnums.sol";
->>>>>>> 5275c800
 
 import {
     AdvancedOrdersSpace,
