--- conflicted
+++ resolved
@@ -31,11 +31,7 @@
 import { FuzzEngineLib } from "./FuzzEngineLib.sol";
 import { FuzzHelpers } from "./FuzzHelpers.sol";
 
-<<<<<<< HEAD
-import "forge-std/Console.sol";
-=======
 import "forge-std/console.sol";
->>>>>>> 20c4fa05
 
 abstract contract FuzzExecutor is Test {
     using AdvancedOrderLib for AdvancedOrder;
@@ -68,8 +64,13 @@
         // lifecycle of the test.
         bytes4 _action = context.action();
 
-<<<<<<< HEAD
-        console.log("context.mutationState.selectedOrderIndex", context.mutationState.selectedOrderIndex);
+        console.log('INSIDE FUZZ EXECUTOR');
+        console.log('////////////////////////////////////////////////////////');
+
+        console.log(
+            "context.mutationState.selectedOrderIndex",
+            context.mutationState.selectedOrderIndex
+        );
 
         console.log(
             "context.mutationState.selectedOrder.numerator",
@@ -94,9 +95,49 @@
                 .orders[context.mutationState.selectedOrderIndex]
                 .denominator
         );
-=======
+
+        console.log(
+            "context.executionState.orders[context.mutationState.selectedOrderIndex].signature"
+        );
+
+        console.logBytes(
+            context
+                .executionState
+                .orders[context.mutationState.selectedOrderIndex]
+                .signature
+        );
+
+        console.log("context.mutationState.selectedOrder.signature");
+
+        console.logBytes(context.mutationState.selectedOrder.signature);
+
+        console.log(
+            "context.executionState.orders[context.mutationState.selectedOrderIndex]parameters.startTime",
+            context
+                .executionState
+                .orders[context.mutationState.selectedOrderIndex].
+                parameters.startTime
+        );
+
+        console.log(
+            "context.executionState.orders[context.mutationState.selectedOrderIndex]parameters.endTime",
+            context
+                .executionState
+                .orders[context.mutationState.selectedOrderIndex].
+                parameters.endTime
+        );
+
+        console.log(
+            "context.mutationState.selectedOrderparameters.startTime",
+            context.mutationState.selectedOrder.parameters.startTime
+        );
+
+        console.log(
+            "context.mutationState.selectedOrderparameters.endTime",
+            context.mutationState.selectedOrder.parameters.endTime
+        );
+
         console.logBytes(abi.encodePacked(_action));
->>>>>>> 20c4fa05
 
         // Execute the action.
         if (_action == context.seaport.fulfillOrder.selector) {
