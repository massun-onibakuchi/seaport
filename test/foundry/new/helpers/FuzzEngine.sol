// SPDX-License-Identifier: MIT
pragma solidity ^0.8.17;

import { Vm } from "forge-std/Vm.sol";

import { dumpExecutions } from "./DebugUtil.sol";

import {
    AdvancedOrderLib,
    FulfillAvailableHelper,
    MatchFulfillmentHelper,
    OrderComponentsLib,
    OrderLib,
    OrderParametersLib
} from "seaport-sol/SeaportSol.sol";

import {
    AdvancedOrder,
    BasicOrderParameters,
    Execution,
    Order,
    OrderComponents,
    OrderParameters
} from "seaport-sol/SeaportStructs.sol";

import { SeaportInterface } from "seaport-sol/SeaportInterface.sol";

import {
    ConduitControllerInterface
} from "seaport-sol/ConduitControllerInterface.sol";

import {
    ConduitControllerInterface
} from "seaport-sol/ConduitControllerInterface.sol";

import { BaseOrderTest } from "../BaseOrderTest.sol";

import {
    FuzzGeneratorContext,
    FuzzGeneratorContextLib
} from "./FuzzGeneratorContextLib.sol";

import {
    FuzzTestContext,
    FuzzTestContextLib,
    FuzzParams,
    MutationState
} from "./FuzzTestContextLib.sol";

import {
    AdvancedOrdersSpace,
    AdvancedOrdersSpaceGenerator,
    TestStateGenerator
} from "./FuzzGenerators.sol";

import { FuzzAmendments } from "./FuzzAmendments.sol";

import { FuzzChecks } from "./FuzzChecks.sol";

import { FuzzDerivers } from "./FuzzDerivers.sol";

import { FuzzExecutor } from "./FuzzExecutor.sol";

import { FuzzMutations } from "./FuzzMutations.sol";

import { FuzzMutationSelectorLib } from "./FuzzMutationSelectorLib.sol";

import { OrderEligibilityLib } from "./FuzzMutationHelpers.sol";

import { FuzzEngineLib } from "./FuzzEngineLib.sol";

import { FuzzHelpers, Structure } from "./FuzzHelpers.sol";

import { CheckHelpers, FuzzSetup } from "./FuzzSetup.sol";

import { ExpectedEventsUtil } from "./event-utils/ExpectedEventsUtil.sol";

<<<<<<< HEAD
import { console } from "forge-std/console.sol";
=======
import "forge-std/console.sol";
>>>>>>> 20c4fa05

/**
 * @notice Base test contract for FuzzEngine. Fuzz tests should inherit this.
 *         Includes the setup and helper functions from BaseOrderTest.
 *
 *         The BaseOrderTest used in this fuzz engine is not the same as the
 *         BaseOrderTest contract used in the legacy tests.  The relative path
 *         for the relevant version is `test/foundry/new/BaseOrderTest.sol`.
 *
 *         Running test_fuzz_validOrders in FuzzMain triggers the following
 *         lifecycle. First, a pseudorandom `FuzzTestContext` is generated from
 *         the FuzzParams. The important bits of his phase are order and action
 *         generation. Then, the fuzz derivers are run to derive values
 *         such as fulfillments and executions from the orders. Next, the
 *         setup phase is run to set up the necessary conditions for a test to
 *         pass, including minting the necessary tokens and setting up the
 *         necessary approvals. The setup phase also lays out the expectations
 *         for the post-execution state of the test. Then, during the execution
 *         phase, some Seaport function gets called according the the action
 *         determined by the seed in the FuzzParams. Finally, the checks phase
 *         runs all registered checks to ensure that the post-execution state
 *         matches the expectations set up in the setup phase.
 *
 *         The `generate` function in this file calls out to the `generate`
 *         functions in `TestStateGenerator` (responsible for setting up the
 *         order components) and `AdvancedOrdersSpaceGenerator` (responsible for
 *         setting up the orders and actions). The generation phase relies on a
 *         `FuzzGeneratorContext` internally, but it returns a `FuzzTestContext`
 *         struct, which is used throughout the rest of the lifecycle.
 *
 *         The `runDerivers` function in this file serves as a central location
 *         to slot in calls to functions that deterministically derive values
 *         from the state that was created in the generation phase.
 *
 *         The `amendOrderState` function in this file serves as a central
 *         location to slot in calls to functions that amend the state of the
 *         orders.  For example, calling `validate` on an order.
 *
 *         The `runSetup` function should hold everything that mutates state,
 *         such as minting and approving tokens.  It also contains the logic
 *         for setting up the expectations for the post-execution state of the
 *         test. Logic for handling unavailable orders and balance checking
 *         will also live here.
 *
 *          The `runCheckRegistration` function should hold everything that
 *          registers checks but does not belong naturally elsewhere.  Checks
 *          can be registered throughout the lifecycle, but unless there's a
 *          natural reason to place them inline elsewhere in the lifecycle, they
 *          should go in a helper in `runCheckRegistration`.
 *
 *         The `exec` function is lean and only 1) sets up a prank if the caller
 *         is not the test contract, 2) logs the action, 3) calls the Seaport
 *         function, and adds the values returned by the function call to the
 *         context for later use in checks.
 *
 *         The `checkAll` function runs all of the checks that were registered
 *         throughout the test lifecycle. To add a new check, add a function
 *         to `FuzzChecks` and then register it with `registerCheck`.
 *
 */
contract FuzzEngine is
    BaseOrderTest,
    FuzzAmendments,
    FuzzChecks,
    FuzzSetup,
    FuzzExecutor,
    FulfillAvailableHelper,
    MatchFulfillmentHelper
{
    // Use the various builder libraries.  These allow for creating structs in a
    // more readable way.
    using AdvancedOrderLib for AdvancedOrder;
    using AdvancedOrderLib for AdvancedOrder[];
    using OrderComponentsLib for OrderComponents;
    using OrderLib for Order;
    using OrderParametersLib for OrderParameters;

    using CheckHelpers for FuzzTestContext;
    using FuzzEngineLib for FuzzTestContext;
    using FuzzHelpers for AdvancedOrder;
    using FuzzHelpers for AdvancedOrder[];
    using FuzzTestContextLib for FuzzTestContext;
    using FuzzDerivers for FuzzTestContext;
    using FuzzMutationSelectorLib for FuzzTestContext;

    Vm.Log[] internal _logs;
    FuzzMutations internal mutations;

    function setLogs(Vm.Log[] memory logs) external {
        delete _logs;
        for (uint256 i = 0; i < logs.length; ++i) {
            _logs.push(logs[i]);
        }
    }

    function getLogs() external view returns (Vm.Log[] memory logs) {
        logs = new Vm.Log[](_logs.length);
        for (uint256 i = 0; i < _logs.length; ++i) {
            logs[i] = _logs[i];
        }
    }

    function setUp() public virtual override {
        super.setUp();
        mutations = new FuzzMutations();
    }

    /**
     * @dev Generate a randomized `FuzzTestContext` from fuzz parameters and run
     *      a `FuzzEngine` test.
     *
     * @param fuzzParams A FuzzParams struct containing fuzzed values.
     */
    function run(FuzzParams memory fuzzParams) internal {
        FuzzTestContext memory context = generate(fuzzParams);
        run(context);
    }

    /**
     * @dev Run a `FuzzEngine` test with the provided FuzzTestContext. Calls the
     *      following test lifecycle functions in order:
     *
     *      1. amendOrderState: Amend the order state.
     *      2. runDerivers: Run deriver functions for the test.
     *      3. runSetup: Run setup functions for the test.
     *      4. runCheckRegistration: Register checks for the test.
     *      5. exec: Select and call a Seaport function.
     *      6. checkAll: Call all registered checks.
     *
     * @param context A Fuzz test context.
     */
    function run(FuzzTestContext memory context) internal {
        amendOrderState(context);
        runDerivers(context);
        runSetup(context);
        runCheckRegistration(context);
        execFailure(context);
        execSuccess(context);
        checkAll(context);
    }

    function execSuccess(FuzzTestContext memory context) internal {
        ExpectedEventsUtil.startRecordingLogs();
        exec(context, true);
    }

    /**
     * @dev Generate a randomized `FuzzTestContext` from fuzz parameters.
     *
     * @param fuzzParams A FuzzParams struct containing fuzzed values.
     */
    function generate(
        FuzzParams memory fuzzParams
    ) internal returns (FuzzTestContext memory) {
        // JAN_1_2023_UTC
        vm.warp(1672531200);

        // Get the conduit controller, which allows dpeloying and managing
        // conduits.  Conduits are used to transfer tokens between accounts.
        ConduitControllerInterface conduitController_ = getConduitController();

        // Set up a default FuzzGeneratorContext.  Note that this is only used
        // for the generation pphase.  The `FuzzTestContext` is used throughout
        // the rest of the lifecycle.
        FuzzGeneratorContext memory generatorContext = FuzzGeneratorContextLib
            .from({
                vm: vm,
                seaport: getSeaport(),
                conduitController: conduitController_,
                erc20s: erc20s,
                erc721s: erc721s,
                erc1155s: erc1155s
            });

        // Generate a pseudorandom order space. The `AdvancedOrdersSpace` is
        // made up of an `OrderComponentsSpace` array and an `isMatchable` bool.
        // Each `OrderComponentsSpace` is a struct with fields that are enums
        // (or arrays of enums) from `SpaceEnums.sol`. In other words, the
        // `AdvancedOrdersSpace` is a container for a set of constrained
        // possibilities.
        AdvancedOrdersSpace memory space = TestStateGenerator.generate(
            fuzzParams.totalOrders,
            fuzzParams.maxOfferItems,
            fuzzParams.maxConsiderationItems,
            generatorContext
        );

        generatorContext.caller = AdvancedOrdersSpaceGenerator.generateCaller(
            space,
            generatorContext
        );

        // Generate orders from the space. These are the actual orders that will
        // be used in the test.
        AdvancedOrder[] memory orders = AdvancedOrdersSpaceGenerator.generate(
            space,
            generatorContext
        );

        FuzzTestContext memory context = FuzzTestContextLib
            .from({ orders: orders, seaport: getSeaport() })
            .withConduitController(conduitController_)
            .withFuzzParams(fuzzParams)
            .withMaximumFulfilled(space.maximumFulfilled)
            .withPreExecOrderStatuses(space)
            .withCounter(generatorContext.counter)
            .withContractOffererNonce(generatorContext.contractOffererNonce);

        // Generate and add a top-level fulfiller conduit key to the context.
        // This is on a separate line to avoid stack too deep.
        context = context
            .withCaller(generatorContext.caller)
            .withFulfillerConduitKey(
                AdvancedOrdersSpaceGenerator.generateFulfillerConduitKey(
                    space,
                    generatorContext
                )
            )
            .withGeneratorContext(generatorContext)
            .withSpace(space);

        // If it's an advanced order, generate and add a top-level recipient.
        if (
            orders.getStructure(address(context.seaport)) == Structure.ADVANCED
        ) {
            context = context.withRecipient(
                AdvancedOrdersSpaceGenerator.generateRecipient(
                    space,
                    generatorContext
                )
            );
        }

        return context;
    }

    /**
     * @dev Perform any "deriver" steps necessary before calling `runSetup`.
     *
     *      1. deriveAvailableOrders: calculate which orders are available and
     *         add them to the test context.
     *      2. deriveCriteriaResolvers: calculate criteria resolvers and add
     *         them to the test context.
     *      3. deriveFulfillments: calculate fulfillments and add them to the
     *         test context.
     *      4. deriveOrderDetails: calculate order details and add them to the
     *         test context.
     *      5. deriveExecutions: calculate expected implicit/explicit executions
     *         and add them to the test context.
     *
     * @param context A Fuzz test context.
     */
    function runDerivers(FuzzTestContext memory context) internal {
        context = context
            .withDerivedAvailableOrders()
            .withDerivedCriteriaResolvers()
            .withDetectedRemainders()
            .withDerivedOrderDetails()
            .withDerivedFulfillments()
            .withDerivedCallValue()
            .withDerivedExecutions()
            .withDerivedOrderDetails();
    }

    /**
     * @dev Perform any setup steps necessary before calling `exec`.
     *
     *      1. setUpZoneParameters: calculate expected zone hashes and set up
     *         zone related checks for restricted orders.
     *      2. setUpOfferItems: Create and approve offer items for each order.
     *      3. setUpConsiderationItems: Create and approve consideration items
     *         for each order.
     *
     * @param context A Fuzz test context.
     */
    function runSetup(FuzzTestContext memory context) internal {
        // 1. order has been cancelled
        // 2. order has expired
        // 3. order has not yet started
        // 4. order is already filled
        // 5. order is a contract order and the call to the offerer reverts
        // 6. maximumFullfilled is less than total orders provided and
        //    enough other orders are available
        setUpZoneParameters(context);
        setUpOfferItems(context);
        setUpConsiderationItems(context);
    }

    /**
     * @dev Amend the order state.
     *
     * @param context A Fuzz test context.
     */
    function amendOrderState(FuzzTestContext memory context) internal {
        conformOnChainStatusToExpected(context);
        // Redundant for now, because the counter and nonce are set in the
        // generation phase.
        setCounter(context);
        setContractOffererNonce(context);
    }

    /**
     * @dev Register checks for the test.
     *
     * @param context A Fuzz test context.
     */
    function runCheckRegistration(FuzzTestContext memory context) internal {
        registerExpectedEventsAndBalances(context);
        registerCommonChecks(context);
        registerFunctionSpecificChecks(context);
    }

    function execFailure(FuzzTestContext memory context) internal {
        (
            string memory name,
            bytes4 mutationSelector,
            bytes memory expectedRevertReason,
            MutationState memory mutationState
        ) = context.selectMutation();

        context.mutationState = mutationState;

        console.log("topmost orderIndex", context.mutationState.selectedOrderIndex);
        console.logBytes(abi.encodePacked(mutationSelector));

        logMutation(name);

        // TODO: here for debugging
        if (address(mutations).code.length == 0) {
            revert("WTF");
        }

        bytes memory callData = abi.encodeWithSelector(mutationSelector, context);
        (bool success, bytes memory data) = address(mutations).call(callData);

        assertFalse(
            success,
            string.concat("Mutation ", name, " did not revert")
        );

        if (
            data.length == 4 &&
            abi.decode(abi.encodePacked(data, uint224(0)), (bytes4)) ==
            OrderEligibilityLib.NoEligibleOrderFound.selector
        ) {
            assertTrue(
                false,
                string.concat(
                    "No eligible order found to apply failure '",
                    name,
                    "'"
                )
            );
        }

        assertEq(
            data,
            expectedRevertReason,
            string.concat(
                "Mutation ",
                name,
                " did not revert with the expected reason"
            )
        );

        if (keccak256(data) != keccak256(expectedRevertReason)) {
            revert("TEMP EXPECTED REVERT BREAKPOINT");
        }
    }

    /**
     * @dev Perform a "check," i.e. a post-execution assertion we want to
     *      validate. Checks should be public functions that accept a
     *      FuzzTestContext as their only argument. Checks have access to the
     *      post-execution FuzzTestContext and can use it to make test
     *      assertions.
     *
     *      Since we delegatecall ourself, checks must be public functions on
     *      this contract. It's a good idea to prefix them with "check_" as a
     *      naming convention, although it doesn't actually matter.
     *
     *      The idea here is that we can add checks for different scenarios to
     *      the FuzzEngine by adding them via abstract contracts.
     *
     * @param context A Fuzz test context.
     * @param selector bytes4 selector of the check function to call.
     */
    function check(FuzzTestContext memory context, bytes4 selector) internal {
        (bool success, bytes memory result) = address(this).delegatecall(
            abi.encodeWithSelector(selector, context)
        );

        if (!success) {
            dumpExecutions(context);
            if (result.length == 0) revert();
            assembly {
                revert(add(0x20, result), mload(result))
            }
        }
    }

    /**
     * @dev Perform all checks registered in the context.checks array.
     *
     *      We can add checks to the FuzzTestContext at any point in the context
     *      lifecycle, to be called after `exec` in the test lifecycle.
     *
     * @param context A Fuzz test context.
     */
    function checkAll(FuzzTestContext memory context) internal {
        for (uint256 i; i < context.checks.length; ++i) {
            bytes4 selector = context.checks[i];
            check(context, selector);
        }
    }

    function logMutation(string memory mutationName) internal {
        if (vm.envOr("SEAPORT_COLLECT_FUZZ_METRICS", false)) {
            string memory metric = string.concat(mutationName, ":1|c");
            vm.writeLine("mutation-metrics.txt", metric);
        }
    }
}<|MERGE_RESOLUTION|>--- conflicted
+++ resolved
@@ -75,11 +75,7 @@
 
 import { ExpectedEventsUtil } from "./event-utils/ExpectedEventsUtil.sol";
 
-<<<<<<< HEAD
-import { console } from "forge-std/console.sol";
-=======
 import "forge-std/console.sol";
->>>>>>> 20c4fa05
 
 /**
  * @notice Base test contract for FuzzEngine. Fuzz tests should inherit this.
