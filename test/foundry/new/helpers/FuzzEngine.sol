// SPDX-License-Identifier: MIT
pragma solidity ^0.8.17;

import { Vm } from "forge-std/Vm.sol";

import { dumpExecutions } from "./DebugUtil.sol";

import {
    AdvancedOrderLib,
    FulfillAvailableHelper,
    MatchFulfillmentHelper,
    OrderComponentsLib,
    OrderLib,
    OrderParametersLib
} from "seaport-sol/SeaportSol.sol";

import {
    AdvancedOrder,
    BasicOrderParameters,
    Execution,
    Order,
    OrderComponents,
    OrderParameters
} from "seaport-sol/SeaportStructs.sol";

import { SeaportInterface } from "seaport-sol/SeaportInterface.sol";

import {
    ConduitControllerInterface
} from "seaport-sol/ConduitControllerInterface.sol";

import {
    ConduitControllerInterface
} from "seaport-sol/ConduitControllerInterface.sol";

import { BaseOrderTest } from "../BaseOrderTest.sol";

import {
    FuzzGeneratorContext,
    FuzzGeneratorContextLib
} from "./FuzzGeneratorContextLib.sol";

import {
    FuzzTestContext,
    FuzzTestContextLib,
    FuzzParams
} from "./FuzzTestContextLib.sol";

import {
    AdvancedOrdersSpace,
    AdvancedOrdersSpaceGenerator,
    TestStateGenerator
} from "./FuzzGenerators.sol";

import { FuzzAmendments } from "./FuzzAmendments.sol";

import { FuzzChecks } from "./FuzzChecks.sol";

import { FuzzDerivers } from "./FuzzDerivers.sol";

import { FuzzEngineLib } from "./FuzzEngineLib.sol";

import { FuzzHelpers, Structure } from "./FuzzHelpers.sol";

import { CheckHelpers, FuzzSetup } from "./FuzzSetup.sol";

/**
 * @notice Base test contract for FuzzEngine. Fuzz tests should inherit this.
 *         Includes the setup and helper functions from BaseOrderTest.
 *
 *         The BaseOrderTest used in this fuzz engine is not the same as the
 *         BaseOrderTest contract used in the legacy tests.  The relative path
 *         for the relevant version is `test/foundry/new/BaseOrderTest.sol`.
 *
 *         Running test_fuzz_validOrders in FuzzMain triggers the following
 *         lifecycle. First, a pseudorandom `FuzzTestContext` is generated from
 *         the FuzzParams. The important bits of his phase are order and action
 *         generation. Then, the fuzz derivers are run to derive values
 *         such as fulfillments and executions from the orders. Next, the
 *         setup phase is run to set up the necessary conditions for a test to
 *         pass, including minting the necessary tokens and setting up the
 *         necessary approvals. The setup phase also lays out the expectations
 *         for the post-execution state of the test. Then, during the execution
 *         phase, some Seaport function gets called according the the action
 *         determined by the seed in the FuzzParams. Finally, the checks phase
 *         runs all registered checks to ensure that the post-execution state
 *         matches the expectations set up in the setup phase.
 *
 *         The `generate` function in this file calls out to the `generate`
 *         functions in `TestStateGenerator` (responsible for setting up the
 *         order components) and `AdvancedOrdersSpaceGenerator` (responsible for
 *         setting up the orders and actions). The generation phase relies on a
 *         `FuzzGeneratorContext` internally, but it returns a `FuzzTestContext`
 *         struct, which is used throughout the rest of the lifecycle.
 *
 *         The `runDerivers` function in this file serves as a central location
 *         to slot in calls to functions that deterministically derive values
 *         from the state that was created in the generation phase.
 *
 *         The `amendOrderState` function in this file serves as a central
 *         location to slot in calls to functions that amend the state of the
 *         orders.  For example, calling `validate` on an order.
 *
 *         The `runSetup` function should hold everything that mutates state,
 *         such as minting and approving tokens.  It also contains the logic
 *         for setting up the expectations for the post-execution state of the
 *         test. Logic for handling unavailable orders and balance checking
 *         will also live here.
 *
 *          The `runCheckRegistration` function should hold everything that
 *          registers checks but does not belong naturally elsewhere.  Checks
 *          can be registered throughout the lifecycle, but unless there's a
 *          natural reason to place them inline elsewhere in the lifecycle, they
 *          should go in a helper in `runCheckRegistration`.
 *
 *         The `exec` function is lean and only 1) sets up a prank if the caller
 *         is not the test contract, 2) logs the action, 3) calls the Seaport
 *         function, and adds the values returned by the function call to the
 *         context for later use in checks.
 *
 *         The `checkAll` function runs all of the checks that were registered
 *         throughout the test lifecycle. To add a new check, add a function
 *         to `FuzzChecks` and then register it with `registerCheck`.
 *
 */
contract FuzzEngine is
    BaseOrderTest,
    FuzzAmendments,
    FuzzChecks,
    FuzzDerivers,
    FuzzSetup,
    FulfillAvailableHelper,
    MatchFulfillmentHelper
{
    // Use the various builder libraries.  These allow for creating structs in a
    // more readable way.
    using AdvancedOrderLib for AdvancedOrder;
    using AdvancedOrderLib for AdvancedOrder[];
    using OrderComponentsLib for OrderComponents;
    using OrderLib for Order;
    using OrderParametersLib for OrderParameters;

    using CheckHelpers for FuzzTestContext;
    using FuzzEngineLib for FuzzTestContext;
    using FuzzHelpers for AdvancedOrder;
    using FuzzHelpers for AdvancedOrder[];
    using FuzzTestContextLib for FuzzTestContext;

<<<<<<< HEAD
=======
    uint256 constant JAN_1_2023_UTC = 1672531200;

    Vm.Log[] internal _logs;

    function setLogs(Vm.Log[] memory logs) external {
        delete _logs;
        for (uint256 i = 0; i < logs.length; ++i) {
            _logs.push(logs[i]);
        }
    }

    function getLogs() external view returns (Vm.Log[] memory logs) {
        logs = new Vm.Log[](_logs.length);
        for (uint256 i = 0; i < _logs.length; ++i) {
            logs[i] = _logs[i];
        }
    }

>>>>>>> f9c11fae
    /**
     * @dev Generate a randomized `FuzzTestContext` from fuzz parameters and run
     *      a `FuzzEngine` test.
     *
     * @param fuzzParams A FuzzParams struct containing fuzzed values.
     */
    function run(FuzzParams memory fuzzParams) internal {
        FuzzTestContext memory context = generate(fuzzParams);
        run(context);
    }

    /**
     * @dev Run a `FuzzEngine` test with the provided FuzzTestContext. Calls the
     *      following test lifecycle functions in order:
     *
     *      1. amendOrderState: Amend the order state.
     *      2. runDerivers: Run deriver functions for the test.
     *      3. runSetup: Run setup functions for the test.
     *      4. runCheckRegistration: Register checks for the test.
     *      5. exec: Select and call a Seaport function.
     *      6. checkAll: Call all registered checks.
     *
     * @param context A Fuzz test context.
     */
    function run(FuzzTestContext memory context) internal {
        amendOrderState(context);
        runDerivers(context);
        runSetup(context);
        runCheckRegistration(context);
        exec(context);
        checkAll(context);
    }

    /**
     * @dev Generate a randomized `FuzzTestContext` from fuzz parameters.
     *
     * @param fuzzParams A FuzzParams struct containing fuzzed values.
     */
    function generate(
        FuzzParams memory fuzzParams
    ) internal returns (FuzzTestContext memory) {
        // JAN_1_2023_UTC
        vm.warp(1672531200);

        // Get the conduit controller, which allows dpeloying and managing
        // conduits.  Conduits are used to transfer tokens between accounts.
        ConduitControllerInterface conduitController_ = getConduitController();

        // Set up a default FuzzGeneratorContext.  Note that this is only used
        // for the generation pphase.  The `FuzzTestContext` is used throughout
        // the rest of the lifecycle.
        FuzzGeneratorContext memory generatorContext = FuzzGeneratorContextLib
            .from({
                vm: vm,
                seaport: getSeaport(),
                conduitController: conduitController_,
                erc20s: erc20s,
                erc721s: erc721s,
                erc1155s: erc1155s
            });

        // Generate a pseudorandom order space. The `AdvancedOrdersSpace` is
        // made up of an `OrderComponentsSpace` array and an `isMatchable` bool.
        // Each `OrderComponentsSpace` is a struct with fields that are enums
        // (or arrays of enums) from `SpaceEnums.sol`. In other words, the
        // `AdvancedOrdersSpace` is a container for a set of constrained
        // possibilities.
        AdvancedOrdersSpace memory space = TestStateGenerator.generate(
            fuzzParams.totalOrders,
            fuzzParams.maxOfferItems,
            fuzzParams.maxConsiderationItems,
            generatorContext
        );

        // Generate orders from the space. These are the actual orders that will
        // be used in the test.
        AdvancedOrder[] memory orders = AdvancedOrdersSpaceGenerator.generate(
            space,
            generatorContext
        );

        FuzzTestContext memory context = FuzzTestContextLib
            .from({ orders: orders, seaport: getSeaport() })
            .withConduitController(conduitController_)
            .withFuzzParams(fuzzParams)
            .withMaximumFulfilled(space.maximumFulfilled)
            .withPreExecOrderStatuses(space)
            .withCounter(generatorContext.counter)
            .withContractOffererNonce(generatorContext.contractOffererNonce);

        // Generate and add a top-level fulfiller conduit key to the context.
        // This is on a separate line to avoid stack too deep.
        context = context
            .withCaller(
                AdvancedOrdersSpaceGenerator.generateCaller(
                    space,
                    generatorContext
                )
            )
            .withFulfillerConduitKey(
                AdvancedOrdersSpaceGenerator.generateFulfillerConduitKey(
                    space,
                    generatorContext
                )
            );

        // If it's an advanced order, generate and add a top-level recipient.
        if (
            orders.getStructure(address(context.seaport)) == Structure.ADVANCED
        ) {
            context = context.withRecipient(
                AdvancedOrdersSpaceGenerator.generateRecipient(
                    space,
                    generatorContext
                )
            );
        }

        return context;
    }

    /**
     * @dev Perform any "deriver" steps necessary before calling `runSetup`.
     *
     *      1. deriveAvailableOrders: calculate which orders are available and
     *         add them to the test context.
     *      2. deriveCriteriaResolvers: calculate criteria resolvers and add
     *         them to the test context.
     *      3. deriveFulfillments: calculate fulfillments and add them to the
     *         test context.
     *      4. deriveOrderDetails: calculate order details and add them to the
     *         test context.
     *      5. deriveExecutions: calculate expected implicit/explicit executions
     *         and add them to the test context.
     *
     * @param context A Fuzz test context.
     */
    function runDerivers(FuzzTestContext memory context) internal {
        deriveAvailableOrders(context);
        deriveCriteriaResolvers(context);
<<<<<<< HEAD
        // Derive them up here just to provision the array.
        deriveOrderDetails(context);
=======
        context.detectRemainders();
>>>>>>> f9c11fae
        deriveFulfillments(context);
        deriveExecutions(context);
        // TODO: figure out how to handle order details so that they can be set
        //       once.
        // Derive them down here for use in the rest of the lifecycle.
        deriveOrderDetails(context);
    }

    /**
     * @dev Perform any setup steps necessary before calling `exec`.
     *
     *      1. setUpZoneParameters: calculate expected zone hashes and set up
     *         zone related checks for restricted orders.
     *      2. setUpOfferItems: Create and approve offer items for each order.
     *      3. setUpConsiderationItems: Create and approve consideration items
     *         for each order.
     *
     * @param context A Fuzz test context.
     */
    function runSetup(FuzzTestContext memory context) internal {
        // 1. order has been cancelled
        // 2. order has expired
        // 3. order has not yet started
        // 4. order is already filled
        // 5. order is a contract order and the call to the offerer reverts
        // 6. maximumFullfilled is less than total orders provided and
        //    enough other orders are available
        setUpZoneParameters(context);
        setUpOfferItems(context);
        setUpConsiderationItems(context);
    }

    /**
     * @dev Amend the order state.
     *
     * @param context A Fuzz test context.
     */
    function amendOrderState(FuzzTestContext memory context) internal {
        conformOnChainStatusToExpected(context);
        setCounter(context);
    }

    /**
     * @dev Register checks for the test.
     *
     * @param context A Fuzz test context.
     */
    function runCheckRegistration(FuzzTestContext memory context) internal {
        registerExpectedEventsAndBalances(context);
        registerCommonChecks(context);
        registerFunctionSpecificChecks(context);
    }

    /**
     * @dev Call an available Seaport function based on the orders in the given
     *      FuzzTestContext. FuzzEngine will deduce which actions are available
     *      for the given orders and call a Seaport function at random using the
     *      context's fuzzParams.seed.
     *
     *      If a caller address is provided in the context, exec will prank the
     *      address before executing the selected action.
     *
     * @param context A Fuzz test context.
     */
    function exec(FuzzTestContext memory context) internal {
        // If the caller is not the zero address, prank the address.
        if (context.caller != address(0)) vm.startPrank(context.caller);

        // Get the action to execute.  The action is derived from the fuzz seed,
        // so it will be the same for each run of the test throughout the entire
        // lifecycle of the test.
        bytes4 _action = context.action();

        // Execute the action.
        if (_action == context.seaport.fulfillOrder.selector) {
            logCall("fulfillOrder");
            AdvancedOrder memory order = context.orders[0];

            context.returnValues.fulfilled = context.seaport.fulfillOrder{
                value: context.getNativeTokensToSupply()
            }(order.toOrder(), context.fulfillerConduitKey);
        } else if (_action == context.seaport.fulfillAdvancedOrder.selector) {
            logCall("fulfillAdvancedOrder");
            AdvancedOrder memory order = context.orders[0];

            context.returnValues.fulfilled = context
                .seaport
                .fulfillAdvancedOrder{
                value: context.getNativeTokensToSupply()
            }(
                order,
                context.criteriaResolvers,
                context.fulfillerConduitKey,
                context.recipient
            );
        } else if (_action == context.seaport.fulfillBasicOrder.selector) {
            logCall("fulfillBasicOrder");

            BasicOrderParameters memory basicOrderParameters = context
                .orders[0]
                .toBasicOrderParameters(context.orders[0].getBasicOrderType());

            basicOrderParameters.fulfillerConduitKey = context
                .fulfillerConduitKey;

            context.returnValues.fulfilled = context.seaport.fulfillBasicOrder{
                value: context.getNativeTokensToSupply()
            }(basicOrderParameters);
        } else if (
            _action ==
            context.seaport.fulfillBasicOrder_efficient_6GL6yc.selector
        ) {
            logCall("fulfillBasicOrder_efficient");

            BasicOrderParameters memory basicOrderParameters = context
                .orders[0]
                .toBasicOrderParameters(context.orders[0].getBasicOrderType());

            basicOrderParameters.fulfillerConduitKey = context
                .fulfillerConduitKey;

            context.returnValues.fulfilled = context
                .seaport
                .fulfillBasicOrder_efficient_6GL6yc{
                value: context.getNativeTokensToSupply()
            }(basicOrderParameters);
        } else if (_action == context.seaport.fulfillAvailableOrders.selector) {
            logCall("fulfillAvailableOrders");
            (
                bool[] memory availableOrders,
                Execution[] memory executions
            ) = context.seaport.fulfillAvailableOrders{
                    value: context.getNativeTokensToSupply()
                }(
                    context.orders.toOrders(),
                    context.offerFulfillments,
                    context.considerationFulfillments,
                    context.fulfillerConduitKey,
                    context.maximumFulfilled
                );

            context.returnValues.availableOrders = availableOrders;
            context.returnValues.executions = executions;
        } else if (
            _action == context.seaport.fulfillAvailableAdvancedOrders.selector
        ) {
            logCall("fulfillAvailableAdvancedOrders");
            (
                bool[] memory availableOrders,
                Execution[] memory executions
            ) = context.seaport.fulfillAvailableAdvancedOrders{
                    value: context.getNativeTokensToSupply()
                }(
                    context.orders,
                    context.criteriaResolvers,
                    context.offerFulfillments,
                    context.considerationFulfillments,
                    context.fulfillerConduitKey,
                    context.recipient,
                    context.maximumFulfilled
                );

            context.returnValues.availableOrders = availableOrders;
            context.returnValues.executions = executions;
        } else if (_action == context.seaport.matchOrders.selector) {
            logCall("matchOrders");
            Execution[] memory executions = context.seaport.matchOrders{
                value: context.getNativeTokensToSupply()
            }(context.orders.toOrders(), context.fulfillments);

            context.returnValues.executions = executions;
        } else if (_action == context.seaport.matchAdvancedOrders.selector) {
            logCall("matchAdvancedOrders");
            Execution[] memory executions = context.seaport.matchAdvancedOrders{
                value: context.getNativeTokensToSupply()
            }(
                context.orders,
                context.criteriaResolvers,
                context.fulfillments,
                context.recipient
            );

            context.returnValues.executions = executions;
        } else if (_action == context.seaport.cancel.selector) {
            logCall("cancel");
            AdvancedOrder[] memory orders = context.orders;
            OrderComponents[] memory orderComponents = new OrderComponents[](
                orders.length
            );

            for (uint256 i; i < orders.length; ++i) {
                AdvancedOrder memory order = orders[i];
                orderComponents[i] = order
                    .toOrder()
                    .parameters
                    .toOrderComponents(context.counter);
            }

            context.returnValues.cancelled = context.seaport.cancel(
                orderComponents
            );
        } else if (_action == context.seaport.validate.selector) {
            logCall("validate");
            context.returnValues.validated = context.seaport.validate(
                context.orders.toOrders()
            );
        } else {
            revert("FuzzEngine: Action not implemented");
        }

        if (context.caller != address(0)) vm.stopPrank();
    }

    /**
     * @dev Perform a "check," i.e. a post-execution assertion we want to
     *      validate. Checks should be public functions that accept a
     *      FuzzTestContext as their only argument. Checks have access to the
     *      post-execution FuzzTestContext and can use it to make test
     *      assertions.
     *
     *      Since we delegatecall ourself, checks must be public functions on
     *      this contract. It's a good idea to prefix them with "check_" as a
     *      naming convention, although it doesn't actually matter.
     *
     *      The idea here is that we can add checks for different scenarios to
     *      the FuzzEngine by adding them via abstract contracts.
     *
     * @param context A Fuzz test context.
     * @param selector bytes4 selector of the check function to call.
     */
    function check(FuzzTestContext memory context, bytes4 selector) internal {
        (bool success, bytes memory result) = address(this).delegatecall(
            abi.encodeWithSelector(selector, context)
        );

        if (!success) {
            dumpExecutions(context);
            if (result.length == 0) revert();
            assembly {
                revert(add(0x20, result), mload(result))
            }
        }
    }

    /**
     * @dev Perform all checks registered in the context.checks array.
     *
     *      We can add checks to the FuzzTestContext at any point in the context
     *      lifecycle, to be called after `exec` in the test lifecycle.
     *
     * @param context A Fuzz test context.
     */
    function checkAll(FuzzTestContext memory context) internal {
        for (uint256 i; i < context.checks.length; ++i) {
            bytes4 selector = context.checks[i];
            check(context, selector);
        }
    }

    function logCall(string memory callName) internal {
        if (vm.envOr("SEAPORT_COLLECT_FUZZ_METRICS", false)) {
            string memory metric = string.concat(callName, ":1|c");
            vm.writeLine("metrics.txt", metric);
        }
    }
}<|MERGE_RESOLUTION|>--- conflicted
+++ resolved
@@ -146,10 +146,6 @@
     using FuzzHelpers for AdvancedOrder[];
     using FuzzTestContextLib for FuzzTestContext;
 
-<<<<<<< HEAD
-=======
-    uint256 constant JAN_1_2023_UTC = 1672531200;
-
     Vm.Log[] internal _logs;
 
     function setLogs(Vm.Log[] memory logs) external {
@@ -166,7 +162,6 @@
         }
     }
 
->>>>>>> f9c11fae
     /**
      * @dev Generate a randomized `FuzzTestContext` from fuzz parameters and run
      *      a `FuzzEngine` test.
@@ -307,12 +302,9 @@
     function runDerivers(FuzzTestContext memory context) internal {
         deriveAvailableOrders(context);
         deriveCriteriaResolvers(context);
-<<<<<<< HEAD
         // Derive them up here just to provision the array.
         deriveOrderDetails(context);
-=======
         context.detectRemainders();
->>>>>>> f9c11fae
         deriveFulfillments(context);
         deriveExecutions(context);
         // TODO: figure out how to handle order details so that they can be set
