--- conflicted
+++ resolved
@@ -169,7 +169,6 @@
         return false;
     }
 
-<<<<<<< HEAD
     function ineligibleForNoContract(
         AdvancedOrder memory order,
         uint256 orderIndex,
@@ -198,11 +197,26 @@
 
         if (
             context.executionState.orders.length == 0 ||
-            context.executionState.orders[0].parameters.consideration.length == 0 ||
-            context.executionState.orders[0].parameters.consideration[0].itemType ==
+            context.executionState.orders[0].parameters.consideration.length ==
+            0 ||
+            context
+                .executionState
+                .orders[0]
+                .parameters
+                .consideration[0]
+                .itemType ==
             ItemType.NATIVE
         ) {
-=======
+            return true;
+        }
+
+        if (order.parameters.orderType == OrderType.CONTRACT) {
+            return true;
+        }
+
+        return false;
+    }
+
     function ineligibleForOrderIsCancelled(
         AdvancedOrder memory order,
         uint256 /* orderIndex */,
@@ -215,13 +229,6 @@
         ) {
             return true;
         }
-
-        if (order.parameters.orderType == OrderType.CONTRACT) {
->>>>>>> d7c27a26
-            return true;
-        }
-
-        return false;
     }
 }
 
@@ -331,7 +338,7 @@
     function mutation_noContract(FuzzTestContext memory context) external {
         context.setIneligibleOrders(MutationFilters.ineligibleForNoContract);
 
-        (AdvancedOrder memory order, )  = context.selectEligibleOrder();
+        (AdvancedOrder memory order, ) = context.selectEligibleOrder();
 
         for (uint256 i = 0; i < order.parameters.consideration.length; i++) {
             order.parameters.consideration[i].token = address(0x123456789);
