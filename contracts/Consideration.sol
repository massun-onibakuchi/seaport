// SPDX-License-Identifier: MIT
pragma solidity 0.8.13;

// prettier-ignore
import {
    ConsiderationInterface
} from "./interfaces/ConsiderationInterface.sol";

// prettier-ignore
import {
    OrderType,
    ItemType,
    BasicOrderRouteType
} from "./lib/ConsiderationEnums.sol";

// prettier-ignore
import {
    BasicOrderParameters,
    OfferItem,
    ConsiderationItem,
    OrderParameters,
    OrderComponents,
    Fulfillment,
    FulfillmentComponent,
    Execution,
    Order,
    AdvancedOrder,
    OrderStatus,
    CriteriaResolver,
    BatchExecution
} from "./lib/ConsiderationStructs.sol";

import { ConsiderationInternal } from "./lib/ConsiderationInternal.sol";

/**
 * @title Consideration
 * @author 0age
 * @custom:coauthor d1ll0n
 * @custom:coauthor transmissions11
 * @custom:version rc-1
 * @notice Consideration is a generalized ETH/ERC20/ERC721/ERC1155 marketplace.
 *         It minimizes external calls to the greatest extent possible and
 *         provides lightweight methods for common routes as well as more
 *         flexible methods for composing advanced orders or groups of orders.
 *         Each order contains an arbitrary number of items that may be spent
 *         (the "offer") along with an arbitrary number of items that must be
 *         received back by the indicated recipients (the "consideration").
 */
contract Consideration is ConsiderationInterface, ConsiderationInternal {
    /**
     * @notice Derive and set hashes, reference chainId, and associated domain
     *         separator during deployment.
     *
     * @param conduitController           A contract that deploys conduits, or
     *                                    proxies that may optionally be used to
     *                                    transfer approved ERC20+721+1155
     *                                    tokens.
     * @param legacyProxyRegistry         A proxy registry that stores per-user
     *                                    proxies that may optionally be used to
     *                                    transfer approved ERC721+1155 tokens.
     * @param legacyTokenTransferProxy    A shared proxy contract that may
     *                                    optionally be used to transfer
     *                                    approved ERC20 tokens.
     * @param requiredProxyImplementation The implementation that must be set on
     *                                    each proxy in order to utilize it.
     */
    constructor(
        address conduitController,
        address legacyProxyRegistry,
        address legacyTokenTransferProxy,
        address requiredProxyImplementation
    )
        ConsiderationInternal(
            conduitController,
            legacyProxyRegistry,
            legacyTokenTransferProxy,
            requiredProxyImplementation
        )
    {}

    /**
     * @notice Fulfill an order offering an ERC20, ERC721, or ERC1155 item by
     *         supplying Ether (or other native tokens), ERC20 tokens, an ERC721
     *         item, or an ERC1155 item as consideration. Six permutations are
     *         supported: Native token to ERC721, Native token to ERC1155, ERC20
     *         to ERC721, ERC20 to ERC1155, ERC721 to ERC20, and ERC1155 to
     *         ERC20 (with native tokens supplied as msg.value). For an order to
     *         be eligible for fulfillment via this method, it must contain a
     *         single offer item (though that item may have a greater amount if
     *         the item is not an ERC721). An arbitrary number of "additional
     *         recipients" may also be supplied which will each receive native
     *         tokens or ERC20 items from the fulfiller as consideration. Refer
     *         to the documentation for a more comprehensive summary of how to
     *         utilize with this method and what orders are compatible with it.
     *
     * @param parameters Additional information on the fulfilled order. Note
     *                   that the offerer and the fulfiller must first approve
     *                   this contract (or their chosen conduit if indicated)
     *                   before any tokens can be transferred. Also note that
     *                   contract recipients of ERC1155 consideration items must
     *                   implement `onERC1155Received` in order to receive those
     *                   items.
     *
     * @return A boolean indicating whether the order has been fulfilled.
     */
    function fulfillBasicOrder(BasicOrderParameters calldata parameters)
        external
        payable
        override
        returns (bool)
    {
        // Declare enums for order type & route to extract from basicOrderType.
        BasicOrderRouteType route;
        OrderType orderType;

        // Declare additional recipient item type to derive from the route type.
        ItemType additionalRecipientsItemType;

        // Get orderType
        orderType = OrderType(uint8(parameters.basicOrderType) % 4);
        // Divide basicOrderType by four to derive the route.
        route = BasicOrderRouteType(uint8(parameters.basicOrderType) / 4);
        // If route > 1 additionalRecipient items are ERC20 (1) else Eth (0)
        additionalRecipientsItemType = uint8(route) > 1
            ? ItemType(1)
            : ItemType(0);

        {
            // Declare temporary variable for enforcing payable status.
            bool correctPayableStatus = uint8(additionalRecipientsItemType) !=
                (msg.value > 0 ? 1 : 0);

            // Revert if msg.value has not been supplied as part of payable
            // routes or has been supplied as part of non-payable routes.
            if (!correctPayableStatus) {
                revert InvalidMsgValue(msg.value);
            }
        }

        // Declare more arguments that will be derived from route and calldata.
        ItemType receivedItemType;
        ItemType offeredItemType;
        uint8 routeAsInt = uint8(route);

        // If route > 3 additionalRecipientsToken is offerToken
        // else considerationToken
        address additionalRecipientsToken = (routeAsInt > 3)
            ? parameters.offerToken
            : parameters.considerationToken;

        // receivedItemType Logic
        // If route > 2, receivedItemType is route - 2. If route is 2, then
        // receivedItemType is ERC20 (1). Otherwise, it is Eth (0).

        // offeredItemType Logic
        // If route > 3, offeredItemType is ERC20 (1). If route is 2 or 3,
        // offeredItemType = route. If route is 0 or 1, it is route + 2.
        if (routeAsInt > 3) {
            offeredItemType = ItemType(1);
            receivedItemType = ItemType(routeAsInt - 2);
        } else if (routeAsInt == 2 || routeAsInt == 3) {
            offeredItemType = ItemType(routeAsInt);
            receivedItemType = ItemType(1);
        } else {
            offeredItemType = ItemType(routeAsInt + 2);
            receivedItemType = ItemType(0);
        }

        // Derive & validate order using parameters and update order status.
        _prepareBasicFulfillmentFromCalldata(
            parameters,
            orderType,
            receivedItemType,
            additionalRecipientsItemType,
            additionalRecipientsToken,
            offeredItemType
        );

        // Read offerer from calldata and place on the stack.
        address payable offerer = parameters.offerer;

<<<<<<< HEAD
        // Declare conduitKey argument used by transfer functions.
        bytes32 conduitKey;

        // Utilize assembly to derive conduit (if relevant) based on route.
        assembly {
            // use offerer conduit for routes 0-3, fulfiller conduit otherwise.
            conduitKey := calldataload(add(0x1c4, mul(gt(route, 3), 0x20)))
        }
=======
        // Declare conduit argument used by transfer functions.
        // use offerer conduit for routes 0-3, fulfiller conduit otherwise.
        address conduit = (routeAsInt > 3)
            ? parameters.fulfillerConduit
            : parameters.offererConduit;
>>>>>>> 159ca70d

        // Transfer tokens based on the route.
        if (route == BasicOrderRouteType.ETH_TO_ERC721) {
            // Transfer ERC721 to caller using offerer's conduit if applicable.
            _transferERC721(
                parameters.offerToken,
                offerer,
                msg.sender,
                parameters.offerIdentifier,
                parameters.offerAmount,
                conduitKey
            );

            // Transfer native to recipients, return excess to caller & wrap up.
            _transferEthAndFinalize(parameters.considerationAmount, parameters);
        } else if (route == BasicOrderRouteType.ETH_TO_ERC1155) {
            // Transfer ERC1155 to caller using offerer's conduit if applicable.
            _transferERC1155(
                parameters.offerToken,
                offerer,
                msg.sender,
                parameters.offerIdentifier,
                parameters.offerAmount,
                conduitKey
            );

            // Transfer native to recipients, return excess to caller & wrap up.
            _transferEthAndFinalize(parameters.considerationAmount, parameters);
        } else if (route == BasicOrderRouteType.ERC20_TO_ERC721) {
            // Transfer ERC721 to caller using offerer's conduit if applicable.
            _transferERC721(
                parameters.offerToken,
                offerer,
                msg.sender,
                parameters.offerIdentifier,
                parameters.offerAmount,
                conduitKey
            );

            // Transfer ERC20 tokens to all recipients and wrap up.
            _transferERC20AndFinalize(
                msg.sender,
                offerer,
                parameters.considerationToken,
                parameters.considerationAmount,
                parameters,
                false // Send full amount indicated by all consideration items.
            );
        } else if (route == BasicOrderRouteType.ERC20_TO_ERC1155) {
            // Transfer ERC1155 to caller using offerer's conduit if applicable.
            _transferERC1155(
                parameters.offerToken,
                offerer,
                msg.sender,
                parameters.offerIdentifier,
                parameters.offerAmount,
                conduitKey
            );

            // Transfer ERC20 tokens to all recipients and wrap up.
            _transferERC20AndFinalize(
                msg.sender,
                offerer,
                parameters.considerationToken,
                parameters.considerationAmount,
                parameters,
                false // Send full amount indicated by all consideration items.
            );
        } else if (route == BasicOrderRouteType.ERC721_TO_ERC20) {
            // Transfer ERC721 to offerer using caller's conduit if applicable.
            _transferERC721(
                parameters.considerationToken,
                msg.sender,
                offerer,
                parameters.considerationIdentifier,
                parameters.considerationAmount,
                conduitKey
            );

            // Transfer ERC20 tokens to all recipients and wrap up.
            _transferERC20AndFinalize(
                offerer,
                msg.sender,
                parameters.offerToken,
                parameters.offerAmount,
                parameters,
                true // Reduce amount sent to fulfiller by additional amounts.
            );
        } else {
            // route == BasicOrderRouteType.ERC1155_TO_ERC20

            // Transfer ERC1155 to offerer using caller's conduit if applicable.
            _transferERC1155(
                parameters.considerationToken,
                msg.sender,
                offerer,
                parameters.considerationIdentifier,
                parameters.considerationAmount,
                conduitKey
            );

            // Transfer ERC20 tokens to all recipients and wrap up.
            _transferERC20AndFinalize(
                offerer,
                msg.sender,
                parameters.offerToken,
                parameters.offerAmount,
                parameters,
                true // Reduce amount sent to fulfiller by additional amounts.
            );
        }

        return true;
    }

    /**
     * @notice Fulfill an order with an arbitrary number of items for offer and
     *         consideration. Note that this function does not support
     *         criteria-based orders or partial filling of orders (though
     *         filling the remainder of a partially-filled order is supported).
     *
     * @param order               The order to fulfill. Note that both the
     *                            offerer and the fulfiller must first approve
     *                            this contract (or the corresponding conduit if
     *                            indicated) to transfer any relevant tokens on
     *                            their behalf and that contracts must implement
     *                            `onERC1155Received` to receive ERC1155 tokens
     *                            as consideration.
     * @param fulfillerConduitKey A bytes32 value indicating what conduit, if
     *                            any, to source the fulfiller's token approvals
     *                            from. The zero hash signifies that no conduit
     *                            should be used (and direct approvals set on
     *                            Consideration) and `bytes32(1)` signifies to
     *                            utilize the legacy user proxy for the
     *                            fulfiller.
     *
     * @return A boolean indicating whether the order has been fulfilled.
     */
    function fulfillOrder(Order calldata order, bytes32 fulfillerConduitKey)
        external
        payable
        override
        returns (bool)
    {
        // Convert order to "advanced" order, then validate and fulfill it.
        // prettier-ignore
        return _validateAndFulfillAdvancedOrder(
            _convertOrderToAdvanced(order),
            new CriteriaResolver[](0), // No criteria resolvers supplied.
            fulfillerConduitKey
        );
    }

    /**
     * @notice Fill an order, fully or partially, with an arbitrary number of
     *         items for offer and consideration alongside criteria resolvers
     *         containing specific token identifiers and associated proofs.
     *
     * @param advancedOrder       The order to fulfill along with the fraction
     *                            of the order to attempt to fill. Note that
     *                            both the offerer and the fulfiller must first
     *                            approve this contract (or their proxy if
     *                            indicated by the order) to transfer any
     *                            relevant tokens on their behalf and that
     *                            contracts must implement `onERC1155Received`
     *                            to receive ERC1155 tokens as consideration.
     *                            Also note that all offer and consideration
     *                            components must have no remainder after
     *                            multiplication of the respective amount with
     *                            the supplied fraction for the partial fill to
     *                            be considered valid.
     * @param criteriaResolvers   An array where each element contains a
     *                            reference to a specific offer or
     *                            consideration, a token identifier, and a proof
     *                            that the supplied token identifier is
     *                            contained in the merkle root held by the item
     *                            in question's criteria element. Note that an
     *                            empty criteria indicates that any
     *                            (transferrable) token identifier on the token
     *                            in question is valid and that no associated
     *                            proof needs to be supplied.
     * @param fulfillerConduitKey A bytes32 value indicating what conduit, if
     *                            any, to source the fulfiller's token approvals
     *                            from. The zero hash signifies that no conduit
     *                            should be used (and direct approvals set on
     *                            Consideration) and `bytes32(1)` signifies to
     *                            utilize the legacy user proxy for the
     *                            fulfiller.
     *
     * @return A boolean indicating whether the order has been fulfilled.
     */
    function fulfillAdvancedOrder(
        AdvancedOrder calldata advancedOrder,
        CriteriaResolver[] calldata criteriaResolvers,
        bytes32 fulfillerConduitKey
    ) external payable override returns (bool) {
        // Validate and fulfill the order.
        return
            _validateAndFulfillAdvancedOrder(
                advancedOrder,
                criteriaResolvers,
                fulfillerConduitKey
            );
    }

    /**
     * @notice Attempt to fill a group of orders, fully or partially, with an
     *         arbitrary number of items for offer and consideration per order
     *         alongside criteria resolvers containing specific token
     *         identifiers and associated proofs. Any order that is not
     *         currently active, has already been fully filled, or has been
     *         cancelled will be omitted. Remaining offer and consideration
     *         items will then be aggregated where possible as indicated by the
     *         supplied offer and consideration component arrays and aggregated
     *         items will be transferred to the fulfiller or to each intended
     *         recipient, respectively. Note that a failing item transfer or an
     *         issue with order formatting will cause the entire batch to fail.
     *
     * @param advancedOrders            The orders to fulfill along with the
     *                                  fraction of those orders to attempt to
     *                                  fill. Note that both the offerer and the
     *                                  fulfiller must first approve this
     *                                  contract (or their proxy if indicated by
     *                                  the order) to transfer any relevant
     *                                  tokens on their behalf and that
     *                                  contracts must implement
     *                                  `onERC1155Received` in order to receive
     *                                  ERC1155 tokens as consideration. Also
     *                                  note that all offer and consideration
     *                                  components must have no remainder after
     *                                  multiplication of the respective amount
     *                                  with the supplied fraction for an
     *                                  order's partial fill amount to be
     *                                  considered valid.
     * @param criteriaResolvers         An array where each element contains a
     *                                  reference to a specific offer or
     *                                  consideration, a token identifier, and a
     *                                  proof that the supplied token identifier
     *                                  is contained in the merkle root held by
     *                                  the item in question's criteria element.
     *                                  Note that an empty criteria indicates
     *                                  that any (transferrable) token
     *                                  identifier on the token in question is
     *                                  valid and that no associated proof needs
     *                                  to be supplied.
     * @param offerFulfillments         An array of FulfillmentComponent arrays
     *                                  indicating which offer items to attempt
     *                                  to aggregate when preparing executions.
     * @param considerationFulfillments An array of FulfillmentComponent arrays
     *                                  indicating which consideration items to
     *                                  attempt to aggregate when preparing
     *                                  executions.
     * @param fulfillerConduitKey       A bytes32 value indicating what conduit,
     *                                  if any, to source the fulfiller's token
     *                                  approvals from. The zero hash signifies
     *                                  that no conduit should be used (and
     *                                  direct approvals set on Consideration)
     *                                  and `bytes32(1)` signifies to utilize
     *                                  the legacy user proxy for the fulfiller.
     *
     * @return availableOrders    An array of booleans indicating if each order
     *                            with an index corresponding to the index of
     *                            the returned boolean was fulfillable or not.
     * @return standardExecutions An array of elements indicating the sequence
     *                            of non-batch transfers performed as part of
     *                            matching the given orders.
     * @return batchExecutions    An array of elements indicating the sequence
     *                            of batch transfers performed as part of
     *                            matching the given orders.
     */
    function fulfillAvailableAdvancedOrders(
        AdvancedOrder[] memory advancedOrders,
        CriteriaResolver[] memory criteriaResolvers,
        FulfillmentComponent[][] memory offerFulfillments,
        FulfillmentComponent[][] memory considerationFulfillments,
        bytes32 fulfillerConduitKey
    )
        external
        payable
        override
        returns (
            bool[] memory availableOrders,
            Execution[] memory standardExecutions,
            BatchExecution[] memory batchExecutions
        )
    {
        // Validate orders, apply amounts, & determine if they utilize conduits.
        _validateOrdersAndPrepareToFulfill(
            advancedOrders,
            criteriaResolvers,
            false // Signifies that invalid orders should NOT revert.
        );

        // Aggregate used offer and consideration items and execute transfers.
        (
            availableOrders,
            standardExecutions,
            batchExecutions
        ) = _fulfillAvailableOrders(
            advancedOrders,
            offerFulfillments,
            considerationFulfillments,
            fulfillerConduitKey
        );

        // Return order fulfillment details and executions.
        return (availableOrders, standardExecutions, batchExecutions);
    }

    /**
     * @notice Match an arbitrary number of orders, each with an arbitrary
     *         number of items for offer and consideration along with a set of
     *         fulfillments allocating offer components to consideration
     *         components. Note that this function does not support
     *         criteria-based or partial filling of orders (though filling the
     *         remainder of a partially-filled order is supported).
     *
     * @param orders            The orders to match. Note that both the offerer
     *                          and fulfiller on each order must first approve
     *                          this contract (or their proxy if indicated by
     *                          the order) to transfer any relevant tokens on
     *                          their behalf and each consideration recipient
     *                          must implement `onERC1155Received` in order to
     *                          receive ERC1155 tokens.
     * @param fulfillments      An array of elements allocating offer components
     *                          to consideration components. Note that each
     *                          consideration component must be fully met in
     *                          order for the match operation to be valid.
     *
     * @return standardExecutions An array of elements indicating the sequence
     *                            of non-batch transfers performed as part of
     *                            matching the given orders.
     * @return batchExecutions    An array of elements indicating the sequence
     *                            of batch transfers performed as part of
     *                            matching the given orders.
     */
    function matchOrders(
        Order[] calldata orders,
        Fulfillment[] calldata fulfillments
    )
        external
        payable
        override
        returns (
            Execution[] memory standardExecutions,
            BatchExecution[] memory batchExecutions
        )
    {
        // Convert orders to "advanced" orders.
        AdvancedOrder[] memory advancedOrders = _convertOrdersToAdvanced(
            orders
        );

        // Validate orders, apply amounts, & determine if they utilize proxies.
        _validateOrdersAndPrepareToFulfill(
            advancedOrders,
            new CriteriaResolver[](0), // No criteria resolvers supplied.
            true // Signifies that invalid orders should revert.
        );

        // Fulfill the orders using the supplied fulfillments.
        return _fulfillAdvancedOrders(advancedOrders, fulfillments);
    }

    /**
     * @notice Match an arbitrary number of full or partial orders, each with an
     *         arbitrary number of items for offer and consideration, supplying
     *         criteria resolvers containing specific token identifiers and
     *         associated proofs as well as fulfillments allocating offer
     *         components to consideration components.
     *
     * @param advancedOrders    The advanced orders to match. Note that both the
     *                          offerer and fulfiller on each order must first
     *                          approve this contract (or their proxy if
     *                          indicated by the order) to transfer any relevant
     *                          tokens on their behalf and each consideration
     *                          recipient must implement `onERC1155Received` in
     *                          order toreceive ERC1155 tokens. Also note that
     *                          the offer and consideration components for each
     *                          order must have no remainder after multiplying
     *                          the respective amount with the supplied fraction
     *                          in order for the group of partial fills to be
     *                          considered valid.
     * @param criteriaResolvers An array where each element contains a reference
     *                          to a specific order as well as that order's
     *                          offer or consideration, a token identifier, and
     *                          a proof that the supplied token identifier is
     *                          contained in the order's merkle root. Note that
     *                          an empty root indicates that any (transferrable)
     *                          token identifier is valid and that no associated
     *                          proof needs to be supplied.
     * @param fulfillments      An array of elements allocating offer components
     *                          to consideration components. Note that each
     *                          consideration component must be fully met in
     *                          order for the match operation to be valid.
     *
     * @return standardExecutions An array of elements indicating the sequence
     *                            of non-batch transfers performed as part of
     *                            matching the given orders.
     * @return batchExecutions    An array of elements indicating the sequence
     *                            of batch transfers performed as part of
     *                            matching the given orders.
     */
    function matchAdvancedOrders(
        AdvancedOrder[] memory advancedOrders,
        CriteriaResolver[] memory criteriaResolvers,
        Fulfillment[] calldata fulfillments
    )
        external
        payable
        override
        returns (
            Execution[] memory standardExecutions,
            BatchExecution[] memory batchExecutions
        )
    {
        // Validate orders, apply amounts, & determine if they utilize conduits.
        _validateOrdersAndPrepareToFulfill(
            advancedOrders,
            criteriaResolvers,
            true // Signifies that invalid orders should revert.
        );

        // Fulfill the orders using the supplied fulfillments.
        return _fulfillAdvancedOrders(advancedOrders, fulfillments);
    }

    /**
     * @notice Cancel an arbitrary number of orders. Note that only the offerer
     * or the zone of a given order may cancel it.
     *
     * @param orders The orders to cancel.
     *
     * @return A boolean indicating whether the supplied orders were
     *         successfully cancelled.
     */
    function cancel(OrderComponents[] calldata orders)
        external
        override
        returns (bool)
    {
        // Ensure that the reentrancy guard is not currently set.
        _assertNonReentrant();

        address offerer;
        address zone;

        // Skip overflow check as for loop is indexed starting at zero.
        unchecked {
            // Read length of the orders array from memory and place on stack.
            uint256 totalOrders = orders.length;

            // Iterate over each order.
            for (uint256 i = 0; i < totalOrders; ) {
                // Retrieve the order.
                OrderComponents calldata order = orders[i];

                offerer = order.offerer;
                zone = order.zone;

                // Ensure caller is either offerer or zone of the order.
                if (msg.sender != offerer && msg.sender != zone) {
                    revert InvalidCanceller();
                }

                // Derive order hash using the order parameters and the nonce.
                bytes32 orderHash = _getOrderHash(
                    OrderParameters(
                        offerer,
                        zone,
                        order.offer,
                        order.consideration,
                        order.orderType,
                        order.startTime,
                        order.endTime,
                        order.zoneHash,
                        order.salt,
                        order.conduitKey,
                        order.consideration.length
                    ),
                    order.nonce
                );

                // Update the order status as not valid and cancelled.
                _orderStatus[orderHash].isValidated = false;
                _orderStatus[orderHash].isCancelled = true;

                // Emit an event signifying that the order has been cancelled.
                emit OrderCancelled(orderHash, offerer, zone);

                // Increment counter inside body of loop for gas efficiency.
                ++i;
            }
        }

        return true;
    }

    /**
     * @notice Validate an arbitrary number of orders, thereby registering them
     *         as valid and allowing the fulfiller to skip verification. Note
     *         that anyone can validate a signed order but only the offerer can
     *         validate an order without supplying a signature.
     *
     * @param orders The orders to validate.
     *
     * @return A boolean indicating whether the supplied orders were
     *         successfully validated.
     */
    function validate(Order[] calldata orders)
        external
        override
        returns (bool)
    {
        // Ensure that the reentrancy guard is not currently set.
        _assertNonReentrant();

        // Declare variables outside of the loop.
        bytes32 orderHash;
        address offerer;

        // Skip overflow check as for loop is indexed starting at zero.
        unchecked {
            // Read length of the orders array from memory and place on stack.
            uint256 totalOrders = orders.length;

            // Iterate over each order.
            for (uint256 i = 0; i < totalOrders; ) {
                // Retrieve the order.
                Order calldata order = orders[i];

                // Retrieve the order parameters.
                OrderParameters calldata orderParameters = order.parameters;

                // Move offerer from memory to the stack.
                offerer = orderParameters.offerer;

                // Get current nonce and use it w/ params to derive order hash.
                orderHash = _assertConsiderationLengthAndGetNoncedOrderHash(
                    orderParameters
                );

                // Retrieve the order status using the derived order hash.
                OrderStatus memory orderStatus = _orderStatus[orderHash];

                // Ensure order is fillable and retrieve the filled amount.
                _verifyOrderStatus(
                    orderHash,
                    orderStatus,
                    false, // Signifies that partially filled orders are valid.
                    true // Signifies to revert if the order is invalid.
                );

                // If the order has not already been validated...
                if (!orderStatus.isValidated) {
                    // Verify the supplied signature.
                    _verifySignature(offerer, orderHash, order.signature);

                    // Update order status to mark the order as valid.
                    _orderStatus[orderHash].isValidated = true;

                    // Emit an event signifying the order has been validated.
                    emit OrderValidated(
                        orderHash,
                        offerer,
                        orderParameters.zone
                    );
                }

                // Increment counter inside body of the loop for gas efficiency.
                ++i;
            }
        }

        return true;
    }

    /**
     * @notice Cancel all orders from a given offerer with a given zone in bulk
     *         by incrementing a nonce. Note that only the offerer may increment
     *         the nonce.
     *
     * @return newNonce The new nonce.
     */
    function incrementNonce() external override returns (uint256 newNonce) {
        // Ensure that the reentrancy guard is not currently set.
        _assertNonReentrant();

        // No need to check for overflow; nonce cannot be incremented that far.
        unchecked {
            // Increment current nonce for the supplied offerer.
            newNonce = ++_nonces[msg.sender];
        }

        // Emit an event containing the new nonce.
        emit NonceIncremented(newNonce, msg.sender);
    }

    /**
     * @notice Retrieve the order hash for a given order.
     *
     * @param order The components of the order.
     *
     * @return The order hash.
     */
    function getOrderHash(OrderComponents memory order)
        external
        view
        override
        returns (bytes32)
    {
        // Derive order hash by supplying order parameters along with the nonce.
        // prettier-ignore
        return _getOrderHash(
            OrderParameters(
                order.offerer,
                order.zone,
                order.offer,
                order.consideration,
                order.orderType,
                order.startTime,
                order.endTime,
                order.zoneHash,
                order.salt,
                order.conduitKey,
                order.consideration.length
            ),
            order.nonce
        );
    }

    /**
     * @notice Retrieve the status of a given order by hash, including whether
     *         the order has been cancelled or validated and the fraction of the
     *         order that has been filled.
     *
     * @param orderHash The order hash in question.
     *
     * @return isValidated A boolean indicating whether the order in question
     *                     has been validated (i.e. previously approved or
     *                     partially filled).
     * @return isCancelled A boolean indicating whether the order in question
     *                     has been cancelled.
     * @return totalFilled The total portion of the order that has been filled
     *                     (i.e. the "numerator").
     * @return totalSize   The total size of the order that is either filled or
     *                     unfilled (i.e. the "denominator").
     */
    function getOrderStatus(bytes32 orderHash)
        external
        view
        override
        returns (
            bool isValidated,
            bool isCancelled,
            uint256 totalFilled,
            uint256 totalSize
        )
    {
        // Retrieve the order status using the order hash.
        OrderStatus memory orderStatus = _orderStatus[orderHash];

        // Return the fields on the order status.
        return (
            orderStatus.isValidated,
            orderStatus.isCancelled,
            orderStatus.numerator,
            orderStatus.denominator
        );
    }

    /**
     * @notice Retrieve the current nonce for a given offerer.
     *
     * @param offerer The offerer in question.
     *
     * @return The current nonce.
     */
    function getNonce(address offerer)
        external
        view
        override
        returns (uint256)
    {
        // Return the nonce for the supplied offerer.
        return _nonces[offerer];
    }

    /**
     * @notice Retrieve configuration information for this contract.
     *
     * @return domainSeparator   The domain separator for this contract.
     * @return conduitController The conduit Controller set for this contract.
     */
    function information()
        external
        view
        override
        returns (bytes32 domainSeparator, address conduitController)
    {
        domainSeparator = _domainSeparator();
        conduitController = address(_CONDUIT_CONTROLLER);
    }
}<|MERGE_RESOLUTION|>--- conflicted
+++ resolved
@@ -179,7 +179,6 @@
         // Read offerer from calldata and place on the stack.
         address payable offerer = parameters.offerer;
 
-<<<<<<< HEAD
         // Declare conduitKey argument used by transfer functions.
         bytes32 conduitKey;
 
@@ -188,13 +187,6 @@
             // use offerer conduit for routes 0-3, fulfiller conduit otherwise.
             conduitKey := calldataload(add(0x1c4, mul(gt(route, 3), 0x20)))
         }
-=======
-        // Declare conduit argument used by transfer functions.
-        // use offerer conduit for routes 0-3, fulfiller conduit otherwise.
-        address conduit = (routeAsInt > 3)
-            ? parameters.fulfillerConduit
-            : parameters.offererConduit;
->>>>>>> 159ca70d
 
         // Transfer tokens based on the route.
         if (route == BasicOrderRouteType.ETH_TO_ERC721) {
