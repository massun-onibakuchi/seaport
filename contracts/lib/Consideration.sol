--- conflicted
+++ resolved
@@ -570,11 +570,6 @@
         return _information();
     }
 
-<<<<<<< HEAD
-    function getContractOffererNonce(
-        address contractOfferer
-    ) external view override returns (uint256 nonce) {
-=======
     /**
     * @dev Gets the contract offerer nonce for the specified contract offerer.
     *
@@ -588,7 +583,6 @@
         override
         returns (uint256 nonce)
     {
->>>>>>> 55bf4a4a
         nonce = _contractNonces[contractOfferer];
     }
 
